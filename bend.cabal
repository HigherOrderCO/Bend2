cabal-version:      3.14
name:               bend
version:            0.1.0.0
homepage:           https://higherorderco.com/
license:            MIT
license-file:       LICENSE
author:             Victor Taelin
maintainer:         taelin@higherorderco.com
category:           Language
build-type:         Simple
extra-doc-files:    CHANGELOG.md

common warnings
    ghc-options: -Wall
                 -Wno-unused-matches
                 -Wno-name-shadowing
                 -Wno-unused-local-binds
                 -Wno-unused-imports
                 -Wno-x-partial

library
    import:           warnings
    exposed-modules:  Core.Type,
                      Core.Adjust,
                      Core.Bind,
                      Core.CLI,
                      Core.Check,
                      Core.Collapse,
                      Core.Deps,
                      Core.Equal,
                      Core.Flatten,
                      Core.Import,
                      Core.Parse,
                      Core.Parse.Book,
                      Core.Parse.Term,
                      Core.Parse.WithSpan,
                      Core.Rewrite,
                      Core.WHNF,
<<<<<<< HEAD
                      Target.JavaScript,
                      Target.HVMtarget
=======
                      Target.HVM,
                      Target.JavaScript
>>>>>>> f0264832
    build-depends:    base ^>= 4.21.0.0,
                      hs-highlight == 1.0.5,
                      containers == 0.7,
                      http-conduit,
                      aeson,
                      bytestring,
                      text,
                      time,
                      case-insensitive,
                      filepath==1.5.4.0,
                      directory==1.3.9.0,
                      megaparsec == 9.7.0,
                      mtl == 2.3.1,
                      file-embed,
                      HVM,
                      process
    hs-source-dirs:   src
    default-language: GHC2024

executable bend
    import:           warnings
                      -- do not change this on main branch
    main-is:          Main.hs
    build-depends:    base ^>=4.21.0.0,
                      bend,
                      containers==0.7,
                      http-conduit,
                      aeson,
                      bytestring,
                      case-insensitive,
                      filepath==1.5.4.0,
                      directory==1.3.9.0,
                      time == 1.14,
                      megaparsec ==9.7.0,
                      file-embed,
                      HVM
    hs-source-dirs:   app
    default-language: GHC2024

-- executable bend-test
--     import:           warnings
                      -- do not change this on main branch
--     main-is:          OldMain.hs
--     build-depends:    base ^>=4.21.0.0,
--                       bend,
--                       containers==0.7,
--                       filepath==1.5.4.0,
--                       directory==1.3.9.0,
--                       time == 1.14,
--                       megaparsec ==9.7.0,
--                       HVM
--     hs-source-dirs:   app
--     default-language: GHC2024<|MERGE_RESOLUTION|>--- conflicted
+++ resolved
@@ -36,13 +36,10 @@
                       Core.Parse.WithSpan,
                       Core.Rewrite,
                       Core.WHNF,
-<<<<<<< HEAD
-                      Target.JavaScript,
                       Target.HVMtarget
-=======
                       Target.HVM,
                       Target.JavaScript
->>>>>>> f0264832
+
     build-depends:    base ^>= 4.21.0.0,
                       hs-highlight == 1.0.5,
                       containers == 0.7,
