-- # Core.Adjust
-- 
-- Converts a term to "Case-Tree" form. It has 3 main steps:
-- - FlattenPats : patterns become non-nested and single-scrutinee
-- - DesugarPats : patterns become native λ-matches
-- - ReduceEtas  : eta-reduces `λx.(λ{f} x)` into `λ{f}`
-- 
-- Example:
-- 
--   λa. λb. match a b { case 0n 0n: A ; case 0n 1n+bp: B ; case 1n+ap 0n: C ; case 1n+ap 1n+bp: D }
--   ---------------------------------------------------------------------------------------------------------------------- FlattenPats
--   λa. λb. match a { case 0n: match b { case 0n: A ; case 1n+bp: B } case 1n+ap: match b { case 0n: C ; case 1n+bp: D } }
--   ---------------------------------------------------------------------------------------------------------------------- DesugarPats
--   λa. λb. (λ{ 0n: (λ{ 0n:A 1n+:λbp.B } b) 1n+ap: (λ{ 0n:C 1n+bp:D } b)} a)
--   ------------------------------------------------------------------------ ReduceEtas
--   λ{ 0n: λ{ 0n:A 1n+:λbp.B } 1n+ap: λ{ 0n:C 1n+bp:D }}
-- 
-- Note the final result is in "eta-reduced case-tree form".
--
-- # Eta-Reduced Case-Tree (ERCT) Form
-- 
-- A term is in ERCT form when it is a closed expression without any
-- sub-expression in the form `(λ{...} x)`. In other words, the term
-- can't contain a *lambda-match applied to an expression*.
-- 
--   (λ{...} x)
-- 
-- I.e., a lambda-match applied to an argument.
-- 
-- Bend represents top-level definitions as case-trees, since:
-- - It helps with equality termination (see guarded deref)
-- - It prevents goals being stuck in "hidden expressions"
-- - It prevents rewrites when type-checking eliminations
-- - It makes it suitable for fast search (BendGen)
-- - It generates efficient HVM programs
-- 
-- In general, the eta-reduced case-trees are very handy as an internal
-- representation, so we stick to them. Note that there are some top-level
-- definitions that *can't* be represented that way. For example, consider:
-- 
--   F = λa. λb. match b: { case 0n: if a: A else: B case 1n+p: if a: C else: D }
-- 
-- If we attempt to manually convert it to a case-tree, the best we get is:
-- 
--   F = λa. λ{ 0n: (λ{ True: A ; False: B } a) 1n+p: (λ{ True: C ; False: D} a) }
-- 
-- We can't progress further, because there is no way to eta-reduce it to
-- eliminate the internal `(λ{...} x)`. What we could do, though, is split
-- it into two top-level definitions instead:
-- 
--   F = λa. λb. G(b,a)
--   G = λ{ True: λ{ 0n: A ; 1n+p: C } True: λ{ 0n: B ; 1n+p: D } }
-- 
-- Flipping the arguments allow us to progress, because we eliminate inputs in
-- the same order they're received; i.e., a `Bool → Nat → P` function first
-- eliminates the Bool, and then the Nat. Every top-level definition can be
-- split into many top-level definitions that are in ERCT form. Currently, this
-- is *not* done yet, but must be implemented before the initial launch.
-- 
-- This file will also desugar forks into sups and dups. See DesugarForks.hs.

module Core.Adjust.Adjust where

import Control.Monad.State
import qualified Data.Map as M
import qualified Data.Set as S
import Data.Maybe (fromMaybe)

import Debug.Trace

import Core.Adjust.DesugarFrks
import Core.Adjust.DesugarPats
import Core.Adjust.FlattenPats
import Core.Adjust.ReduceEtas
<<<<<<< HEAD
import Core.Adjust.SplitMatch
=======
import Core.Adjust.ResolveEnums
>>>>>>> 6177e55b
import Core.Bind
import Core.Deps
import Core.FreeVars
import Core.Show
import Core.Type
import Core.WHNF
import Core.BigCheck

-- | Adjusts a single term, simplifying pattern matching and other constructs.
-- It uses a book of already-adjusted definitions for context during flattening.
-- Note: This does NOT check for free variables, as it may be called during
-- book adjustment where recursive references aren't available yet.
<<<<<<< HEAD
--
printErr :: Result Term -> String
printErr res = case res of
        Done e -> ""
        Fail e -> "\x1b[31m✗ " ++ "type error" ++ "\x1b[0m" ++ "\n" ++ show e

adjust :: Book -> Term -> (Maybe Term) -> Term
adjust book term typ =
  trace ("nfrk: " ++ show nfrk) $
  trace ("chec: " ++ show chec) $
  trace ("splt: " ++ show splt) $
  trace ("done: " ++ show done) $
=======
-- When called from adjustBook, enums have already been resolved at the book level.
-- When called standalone (e.g., from parseTerm), enums are resolved here.
adjust :: Book -> Term -> Term
adjust book term =
  -- trace ("done: " ++ show done) $
>>>>>>> 6177e55b
  done
  where
    -- First resolve enums to their FQNs (needed for standalone use)
    resolved = case resolveEnumsInTerm (extractEnums book) term of
      Done t -> t
      Fail e -> error $ show e
    flat = flattenPats 0 noSpan book resolved
    npat = desugarPats 0 noSpan flat
    nfrk = desugarFrks book 0 npat
    hoas = bind nfrk
    chec = maybe hoas (\t -> case check 0 noSpan book (Ctx []) hoas t of Done x -> x; res -> error $ printErr res) typ
    splt = split 0 0 chec
    done = reduceEtas 0 splt
    -- done = reduceEtas 0 hoas


-- | Adjusts a term. simplifying patterns but leaving terms as Pats.
adjustWithPats :: Book -> Term -> (Maybe Term) -> Term
adjustWithPats book term typ =
  ret
  where
    ret = bind (desugarFrks book 0 (flattenPats 0 noSpan book term))

-- The state for the adjustment process. It holds:
-- 1. The book of already-adjusted definitions.
-- 2. A set of names that have been processed to avoid redundant work (memoization).
type AdjustState = (Book, S.Set Name)

-- | Adjusts an entire book of definitions, respecting dependencies.
-- It performs a topological sort of the definitions based on their references
-- and adjusts them in order. This ensures that when a definition is adjusted,
-- all definitions it depends on have already been adjusted.
-- This is crucial for functions like `flatten` which may look up references.
-- After adjusting all definitions, it checks for free variables.
adjustBook :: Book -> Book
adjustBook book@(Book defs names) =
  -- First resolve all enums in the entire book
  let resolvedBook = case resolveEnumsInBook book of
        Done b -> b
        Fail e -> error $ show e
      adjustedBook = fst $ execState (mapM_ (adjustDef resolvedBook S.empty adjust) (M.keys defs)) (Book M.empty names, S.empty)
  in adjustedBook -- checkFreeVarsInBook disabled: not in main branch

-- | Adjusts the entire book, simplifying patterns but without removing Pat terms.
adjustBookWithPats :: Book -> Book
adjustBookWithPats book@(Book defs names) =
  -- First resolve all enums in the entire book
  let resolvedBook = case resolveEnumsInBook book of
        Done b -> b
        Fail e -> error $ show e
      adjustedBook = fst $ execState (mapM_ (adjustDef resolvedBook S.empty adjustWithPats) (M.keys defs)) (Book M.empty names, S.empty)
  in adjustedBook -- checkFreeVarsInBook disabled: not in main branch

-- | Checks all definitions in a book for free variables.
-- This should be called after all adjustments are complete.
checkFreeVarsInBook :: Book -> Book
checkFreeVarsInBook book@(Book defs names) =
  case [ (name, frees) | 
         (name, (_, term, typ)) <- M.toList defs,
         let freeInTerm = freeVars S.empty term,
         let freeInType = freeVars S.empty typ,
         let frees = S.union freeInTerm freeInType,
         not (S.null frees) ] of
    [] -> book
    ((name, frees):_) -> 
      let freeName = S.elemAt 0 frees
      in error $ "Unbound variable '" ++ freeName ++ "' in definition '" ++ name ++ "'."

-- | The recursive worker function that adjusts a single definition.
-- It takes a set of names currently in the recursion stack to detect cycles.
adjustDef :: Book -> S.Set Name -> (Book -> Term -> (Maybe Term) -> Term) -> Name -> State AdjustState ()
adjustDef book visiting adjustFn name = do
  (_, adjustedSet) <- get

  -- Process the definition only if it's not in the current recursion path (to avoid cycles)
  -- and has not been adjusted yet (for memoization).
  if name `S.member` visiting || name `S.member` adjustedSet
    then return ()
    else case getDefn book name of
      -- This case should not be reachable if `name` comes from `M.keys defs`.
      Nothing -> return ()
      Just (inj, term, typ) -> do
        -- 1. Collect all dependencies (references) from the term and its type.
        -- We use a custom collector that correctly handles variable scope and
        -- treats function heads in patterns as dependencies.
        let deps = S.union (getDeps term) (getDeps typ)

        -- 2. Recursively adjust all dependencies.
        -- The current name is added to the `visiting` set for cycle detection.
        let newVisiting = S.insert name visiting
        mapM_ (adjustDef book newVisiting adjustFn) (S.toList deps)

        -- 3. After dependencies are adjusted, adjust the current definition.
        -- We need to get the latest version of the adjusted book from the state,
        -- as it has been updated by the recursive calls.
        (partialAdjBook@(Book defs n), _) <- get

        let termModelsADT = case cut term of
              Sig a b -> case cut a of
                Enu syms -> Just (Enu syms)
                _        -> Nothing
              _ -> Nothing
        let bookWithADTLabels = Book (maybe defs (\typ -> M.insert "$enum" (False,Sig typ Set, Set) defs) termModelsADT) n

        let adjType = adjustFn partialAdjBook typ  (Just Set)
        let adjTerm = adjustFn bookWithADTLabels term (Just adjType) -- adjType is now bound

        -- 4. Update the state with the newly adjusted definition.
        -- The name is added to the `adjustedSet` to mark it as complete.
        modify $ \(Book adjMap names, doneSet) ->
          let newAdjMap  = M.insert name (inj, adjTerm, adjType) adjMap
              newDoneSet = S.insert name doneSet
          in (Book newAdjMap names, newDoneSet)<|MERGE_RESOLUTION|>--- conflicted
+++ resolved
@@ -72,43 +72,24 @@
 import Core.Adjust.DesugarPats
 import Core.Adjust.FlattenPats
 import Core.Adjust.ReduceEtas
-<<<<<<< HEAD
 import Core.Adjust.SplitMatch
-=======
 import Core.Adjust.ResolveEnums
->>>>>>> 6177e55b
 import Core.Bind
 import Core.Deps
 import Core.FreeVars
 import Core.Show
 import Core.Type
 import Core.WHNF
-import Core.BigCheck
 
 -- | Adjusts a single term, simplifying pattern matching and other constructs.
 -- It uses a book of already-adjusted definitions for context during flattening.
 -- Note: This does NOT check for free variables, as it may be called during
 -- book adjustment where recursive references aren't available yet.
-<<<<<<< HEAD
---
-printErr :: Result Term -> String
-printErr res = case res of
-        Done e -> ""
-        Fail e -> "\x1b[31m✗ " ++ "type error" ++ "\x1b[0m" ++ "\n" ++ show e
-
-adjust :: Book -> Term -> (Maybe Term) -> Term
-adjust book term typ =
-  trace ("nfrk: " ++ show nfrk) $
-  trace ("chec: " ++ show chec) $
-  trace ("splt: " ++ show splt) $
-  trace ("done: " ++ show done) $
-=======
 -- When called from adjustBook, enums have already been resolved at the book level.
 -- When called standalone (e.g., from parseTerm), enums are resolved here.
 adjust :: Book -> Term -> Term
 adjust book term =
   -- trace ("done: " ++ show done) $
->>>>>>> 6177e55b
   done
   where
     -- First resolve enums to their FQNs (needed for standalone use)
@@ -119,15 +100,11 @@
     npat = desugarPats 0 noSpan flat
     nfrk = desugarFrks book 0 npat
     hoas = bind nfrk
-    chec = maybe hoas (\t -> case check 0 noSpan book (Ctx []) hoas t of Done x -> x; res -> error $ printErr res) typ
-    splt = split 0 0 chec
-    done = reduceEtas 0 splt
-    -- done = reduceEtas 0 hoas
-
+    done = reduceEtas 0 hoas
 
 -- | Adjusts a term. simplifying patterns but leaving terms as Pats.
-adjustWithPats :: Book -> Term -> (Maybe Term) -> Term
-adjustWithPats book term typ =
+adjustWithPats :: Book -> Term -> Term
+adjustWithPats book term =
   ret
   where
     ret = bind (desugarFrks book 0 (flattenPats 0 noSpan book term))
@@ -179,7 +156,7 @@
 
 -- | The recursive worker function that adjusts a single definition.
 -- It takes a set of names currently in the recursion stack to detect cycles.
-adjustDef :: Book -> S.Set Name -> (Book -> Term -> (Maybe Term) -> Term) -> Name -> State AdjustState ()
+adjustDef :: Book -> S.Set Name -> (Book -> Term -> Term) -> Name -> State AdjustState ()
 adjustDef book visiting adjustFn name = do
   (_, adjustedSet) <- get
 
@@ -213,8 +190,8 @@
               _ -> Nothing
         let bookWithADTLabels = Book (maybe defs (\typ -> M.insert "$enum" (False,Sig typ Set, Set) defs) termModelsADT) n
 
-        let adjType = adjustFn partialAdjBook typ  (Just Set)
-        let adjTerm = adjustFn bookWithADTLabels term (Just adjType) -- adjType is now bound
+        let adjType = adjustFn partialAdjBook typ
+        let adjTerm = adjustFn bookWithADTLabels term -- adjType is now bound
 
         -- 4. Update the state with the newly adjusted definition.
         -- The name is added to the `adjustedSet` to mark it as complete.
