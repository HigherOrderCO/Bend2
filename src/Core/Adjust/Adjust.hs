--- conflicted
+++ resolved
@@ -87,22 +87,6 @@
 -- book adjustment where recursive references aren't available yet.
 -- When called from adjustBook, enums have already been resolved at the book level.
 -- When called standalone (e.g., from parseTerm), enums are resolved here.
-<<<<<<< HEAD
-adjust :: Book -> Term -> Term
-adjust book term =
-  -- trace ("done: " ++ show done) $
-  done
-  where
-    -- First resolve enums to their FQNs (needed for standalone use)
-    resolved = case resolveEnumsInTerm (extractEnums book) term of
-      Done t -> t
-      Fail e -> error $ show e
-    flat = flattenPats 0 noSpan book resolved
-    npat = desugarPats 0 noSpan flat
-    nfrk = desugarFrks book 0 npat
-    hoas = bind nfrk
-    done = reduceEtas 0 noSpan hoas
-=======
 adjust :: Book -> Term -> Result Term
 adjust book term = do
   -- First resolve enums to their FQNs (needed for standalone use)
@@ -110,10 +94,9 @@
   let flat = flattenPats 0 noSpan book resolved
   npat <- desugarPats 0 noSpan flat
   let nfrk = desugarFrks book 0 npat
-  let etas = reduceEtas 0 nfrk
-  Done $ bind etas
-
->>>>>>> 027c7779
+  let hoas = bind nfrk
+  let etas = reduceEtas 0 noSpan hoas
+  Done $ etas
 
 -- | Adjusts a term. simplifying patterns but leaving terms as Pats.
 adjustWithPats :: Book -> Term -> Result Term
