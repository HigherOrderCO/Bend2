--- conflicted
+++ resolved
@@ -139,13 +139,9 @@
     -- pushing it into the body. This ensures that errors during the check of
     -- the resulting λ-match are attributed to the original source span.
     Loc s x ->
-<<<<<<< HEAD
       case go inj d x of
         Just (lmat, injB) -> Just (Loc s lmat, injB)
         Nothing           -> Nothing
-=======
-      go (\h -> inj (Loc s h)) d hadT x
->>>>>>> b87403d8
     
     -- Found Log - add to injection
     Log s x ->
