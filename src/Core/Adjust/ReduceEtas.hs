--- conflicted
+++ resolved
@@ -158,6 +158,7 @@
   Zer           -> Zer
   Suc t'        -> Suc (reduceEtas d span t')
   NatM z s      -> NatM (reduceEtas d span z) (reduceEtas d span s)
+  IO t          -> IO (reduceEtas d span t)
   Lst ty        -> Lst (reduceEtas d span ty)
   Nil           -> Nil
   Con h t'      -> Con (reduceEtas d span h) (reduceEtas d span t')
@@ -246,16 +247,10 @@
   BitM f g     -> BitM (resolveMatches span nam elim clause sym args f) (resolveMatches span nam elim clause sym args g)
   Nat          -> Nat
   Zer          -> Zer
-<<<<<<< HEAD
   Suc t'       -> Suc (resolveMatches span nam elim clause sym args t')
   NatM z s     -> NatM (resolveMatches span nam elim clause sym args z) (resolveMatches span nam elim clause sym args s)
+  IO t         -> IO (resolveMatches span nam elim clause sym args t)
   Lst ty       -> Lst (resolveMatches span nam elim clause sym args ty)
-=======
-  Suc n        -> Suc (reduceEtas d n)
-  NatM a b     -> NatM (reduceEtas d a) (reduceEtas d b)
-  IO t         -> IO (reduceEtas d t)
-  Lst t'       -> Lst (reduceEtas d t')
->>>>>>> 027c7779
   Nil          -> Nil
   Con h t'     -> Con (resolveMatches span nam elim clause sym args h) (resolveMatches span nam elim clause sym args t')
   LstM nil c   -> LstM (resolveMatches span nam elim clause sym args nil) (resolveMatches span nam elim clause sym args c)
@@ -345,6 +340,7 @@
   Zer         -> NONE
   Suc t'      -> isEtaLong d span nam t'
   NatM z s    -> isEtaLong d span nam z <+> isEtaLong d span nam s
+  IO t        -> isEtaLong d span nam t
   Lst ty      -> isEtaLong d span nam ty
   Nil         -> NONE
   Con h t'    -> isEtaLong d span nam h <+> isEtaLong d span nam t'
