--- conflicted
+++ resolved
@@ -5,10 +5,7 @@
   , processFile
   , processFileToJS
   , processFileToHVM
-<<<<<<< HEAD
   , processFileToHVMRun
-=======
->>>>>>> f0264832
   , listDependencies
   ) where
 
@@ -31,18 +28,15 @@
 import Core.WHNF
 
 import qualified Target.JavaScript as JS
-<<<<<<< HEAD
+
 -- import qualified HVM.Compile as HVM
 
-import qualified Target.HVMtarget as HVM
+import qualified Target.HVMtarget as HVMTarget
 import System.Directory (createDirectoryIfMissing, getHomeDirectory)
 import HVM.API (runHVM, RunMode (Collapse, Normalize))
 import qualified HVM.Type as HVM
 import Debug.Trace (trace)
-
-=======
 import qualified Target.HVM as HVM
->>>>>>> f0264832
 
 -- | Parse a Bend file into a Book
 parseFile :: FilePath -> IO Book
@@ -131,10 +125,10 @@
   formattedJS <- formatJavaScript jsCode
   putStrLn formattedJS
 
-<<<<<<< HEAD
 
-processFileToHVM :: FilePath -> IO ()
-processFileToHVM file = do
+
+processFileToHVMT :: FilePath -> IO ()
+processFileToHVMT file = do
   book <- parseFile file
   putStrLn (HVM.compile book)
 
@@ -150,14 +144,13 @@
   (res,stats) <- runHVM outputFile (HVM.Ref "main" 0 []) HVM.API.Normalize
   putStrLn $ unlines $ map show res
   
-=======
 -- | Process a Bend file and compile to HVM
 processFileToHVM :: FilePath -> IO ()
 processFileToHVM file = do
   book <- parseFile file
   let hvmCode = HVM.compile book
   putStrLn hvmCode
->>>>>>> f0264832
+
 
 -- | List all dependencies of a Bend file (including transitive dependencies)
 listDependencies :: FilePath -> IO ()
