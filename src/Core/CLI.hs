--- conflicted
+++ resolved
@@ -20,17 +20,12 @@
 import System.Exit (exitFailure)
 import System.Process (readProcessWithExitCode)
 import System.Exit (ExitCode(..))
-<<<<<<< HEAD
 import Control.Exception (catch, IOException, throwIO, try)
 import System.IO (hClose, hFlush, hPutStr, hPutStrLn, stderr, stdout)
 import System.IO.Temp (withSystemTempFile)
 import System.Timeout (timeout)
 import Data.Typeable (Typeable, cast)
-=======
-import Control.Exception (catch, IOException, try)
-import System.IO (hPutStrLn, stderr, hFlush, stdout)
 import Text.Read (readMaybe)
->>>>>>> 92000054
 
 import Core.Adjust.Adjust (adjustBook, adjustBookWithPats)
 import Core.Bind
@@ -516,16 +511,10 @@
 
 showErrAndDie :: (Show a, Typeable a) => a -> IO b
 showErrAndDie err = do
-<<<<<<< HEAD
-  case cast err of
-    Just (msg :: String) -> hPutStrLn stderr msg
-    Nothing -> hPutStrLn stderr (show err)
-=======
   let rendered = case readMaybe (show err) :: Maybe String of
         Just txt -> txt
         Nothing  -> show err
   hPutStrLn stderr rendered
->>>>>>> 92000054
   exitFailure
 
 -- IO Helper Functions
