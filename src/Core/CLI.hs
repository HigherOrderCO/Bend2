module Core.CLI
  ( runCLI
  , CLIMode(..)
  ) where

import Control.Monad (unless, when, forM_, foldM)
import qualified Data.Map as M
import qualified Data.Set as S
import Data.Maybe (fromJust)
import Debug.Trace
import System.Environment (getArgs)
import System.Exit (exitFailure)
import System.Process (readProcessWithExitCode)
import System.Exit (ExitCode(..))
import Control.Exception (catch, IOException, throwIO, try)
import System.IO (hFlush, hPutStr, hPutStrLn, stderr, stdout)
import Data.Typeable (Typeable)
import Text.Read (readMaybe)

import Core.Gen
  ( bookHasMet
  , buildGenDepsBook
  , fillBookMetas
  )
import Core.Adjust.Adjust (adjustBook, adjustBookWithPats, checkBook)
import Core.Adjust.SplitAnnotate (check, infer)
import Core.Bind
import Core.Deps
import Core.Import (autoImportWithExplicit, extractModuleName, extractMainFQN)
import Core.Parse.Book (doParseBook)
import Core.Parse.Parse (ParserState(..))
import Core.Type
import Core.Show (showTerm, BendException(..))
import Core.WHNF

import qualified Target.JavaScript as JS
import qualified Target.HVM.HVM as HVM
import qualified Target.Haskell as HS

data CLIMode
  = CLI_RUN 
  | CLI_GEN_RUN 
  | CLI_SHOW_CORE
  | CLI_TO_JAVASCRIPT
  | CLI_TO_HVM
  | CLI_TO_HASKELL
  | CLI_LIST_DEPENDENCIES
  | CLI_GET_GEN_DEPS
  deriving Eq

runCLI :: FilePath -> CLIMode -> IO ()
runCLI path mode = do
  let allowGen  = mode `elem` [CLI_RUN]
<<<<<<< HEAD
      needCheck = mode `elem` [CLI_RUN, CLI_GEN_RUN, CLI_TO_JAVASCRIPT, CLI_SHOW_CORE]
=======
      needCheck = mode `elem` [CLI_RUN, CLI_TO_JAVASCRIPT, CLI_TO_HVM, CLI_SHOW_CORE]
>>>>>>> 22d5ab90
  result <- try @BendException (runCLIGo path mode allowGen needCheck)
  case result of
    Left (BendException err) -> showErrAndDie err
    Right ()                 -> pure ()

runCLIGo :: FilePath -> CLIMode -> Bool -> Bool -> IO ()
runCLIGo path mode allowGen needCheck = do
  content <- readFile path
  (rawBook, importedBook) <- case doParseBook path content of
    Left err                  -> showErrAndDie err
    Right (book, parserState) -> do
      impBook <- autoImportWithExplicit path book parserState
      return (book, impBook)
  adjustedBook <- case adjustBook importedBook of
    Done b -> return b
    Fail e -> showErrAndDie e
  checkedBook  <- case needCheck of
    True  -> checkBook adjustedBook
    False -> pure adjustedBook 

  let mainFQN = extractMainFQN path checkedBook

  case mode of
<<<<<<< HEAD
    CLI_GEN_RUN ->
      if bookHasMet adjustedBook
      then do
        filledBookTxt <- fillBookMetas path mainFQN content rawBook adjustedBook
        case filledBookTxt of
          Done txt -> writeFile path txt
          Fail e   -> showErrAndDie e
        runCLIGo path CLI_RUN False needCheck
      else runMain path checkedBook
    CLI_RUN ->
      if bookHasMet adjustedBook
      then showErrAndDie $ Unsupported noSpan (Ctx []) (Just  "Meta variables remain after generation; generation already attempted.")
      else runMain path checkedBook
=======
    CLI_RUN -> do
      let metasPresent = bookHasMet checkedBook
      let genInfos     = collectGenInfos path rawBook
      if allowGen
      then case (genInfos, metasPresent) of
        ([], True ) -> showErrAndDie $ Unsupported noSpan (Ctx []) (Just "Meta variables remain after generation; run `bend verify` for detailed errors.")
        ([], False) -> runMain path checkedBook
        (_ , _    ) -> do
          generatedDefsResult <- generateDefinitions path checkedBook mainFQN genInfos
          generatedDefs <- case generatedDefsResult of
            Left err      -> showErrAndDie $ Unsupported noSpan (Ctx []) (Just err)
            Right defs    -> pure defs
          let updatedContentResult = applyGenerated content genInfos generatedDefs
          updatedContent <- case updatedContentResult of
            Left err      -> showErrAndDie $ Unsupported noSpan (Ctx []) (Just err)
            Right updated -> pure updated
          writeFile path updatedContent
          runCLIGo path mode False needCheck
      else case (genInfos, metasPresent) of
        ([], _) -> runMain path checkedBook
        (_, _ ) -> showErrAndDie $ Unsupported noSpan (Ctx []) (Just  "Meta variables remain after generation; generation already attempted.")
>>>>>>> 22d5ab90
    CLI_SHOW_CORE -> do 
      putStrLn $ showBookWithFQN checkedBook
        where
          showBookWithFQN (Book defs names _) = unlines [showDefn name (defs M.! name) | name <- names]
          showDefn k (_, x, t) = k ++ " : " ++ showTerm emptyBook t ++ " = " ++ showTerm emptyBook x
    CLI_TO_JAVASCRIPT -> do
      let jsCode = JS.compile checkedBook
      formattedJS <- formatJavaScript jsCode
      putStrLn formattedJS
    CLI_TO_HVM -> do
      let hvmCode = HVM.compile checkedBook mainFQN
      putStrLn hvmCode
    CLI_TO_HASKELL -> do
      let hsCode = HS.compile adjustedBook mainFQN
      putStrLn hsCode
    CLI_LIST_DEPENDENCIES -> do
      let allRefs = collectAllRefs adjustedBook
      mapM_ putStrLn (S.toList allRefs)
      where
        collectAllRefs (Book defs _ _) = 
          S.unions $ map collectRefsFromDefn (M.elems defs)
        collectRefsFromDefn (_, term, typ) = S.union (getDeps term) (getDeps typ)
    CLI_GET_GEN_DEPS -> do
      print $ buildGenDepsBook adjustedBook

-- | Run the main function from a book
runMain :: FilePath -> Book -> IO ()
runMain filePath book = do
  let mainFQN = extractMainFQN filePath book
  case getDefn book mainFQN of
    Nothing -> do
      return ()
    Just _ -> do
      let mainCall = Ref mainFQN 1
      case infer 0 noSpan book (Ctx []) mainCall of
        Fail e -> showErrAndDie e
        Done typ -> do
          -- Check if main has IO type and run it properly
          case whnf book typ of
            Core.Type.IO _ -> do
              result <- executeIO book mainCall
              -- Print the result if it's not Unit
              case result of
                One -> return ()  -- Unit type, don't print
                _ -> print $ normal book result
            _ -> print $ normal book mainCall

-- | Try to format JavaScript code using prettier if available
formatJavaScript :: String -> IO String
formatJavaScript jsCode = do
  -- Try npx prettier first
  tryPrettier "npx" ["prettier", "--parser", "babel"] jsCode
    `catch` (\(_ :: IOException) -> 
      -- Try global prettier
      tryPrettier "prettier" ["--parser", "babel"] jsCode
        `catch` (\(_ :: IOException) -> return jsCode))
  where
    tryPrettier cmd args input = do
      (exitCode, stdout, stderr) <- readProcessWithExitCode cmd args input
      case exitCode of
        ExitSuccess -> return stdout
        _ -> return input

showErrAndDie :: (Show a, Typeable a) => a -> IO b
showErrAndDie err = do
  let rendered = case readMaybe (show err) :: Maybe String of
        Just txt -> txt
        Nothing  -> show err
  hPutStrLn stderr rendered
  exitFailure

-- IO Helper Functions
-- ===================

-- Execute an IO action term and return the result
executeIO :: Book -> Term -> IO Term
executeIO book action = case whnf book action of
    Pri IO_GETC -> do
      c <- getChar
      return (Val (CHR_V c))
    App (App (Pri IO_PURE) typ) v -> return v
    App (Pri IO_PRINT) s -> case termToString book s of
      Just str -> putStr str >> hFlush stdout >> return One
      Nothing -> return One
    App (Pri IO_PUTC) (Val (CHR_V c)) -> putChar c >> hFlush stdout >> return One
    App (Pri IO_PUTC) (Val (U64_V n)) -> putChar (toEnum (fromIntegral n)) >> hFlush stdout >> return One
    App (Pri IO_READ_FILE) path -> case termToString book path of
      Just filepath -> do
        contents <- readFile filepath
        return (stringToTerm contents)
      Nothing -> return Nil
    App (App (Pri IO_WRITE_FILE) path) content -> case termToString book path of
      Just filepath -> case termToString book content of
        Just str -> writeFile filepath str >> return One
        Nothing -> return One
      Nothing -> return One
    -- Handle IO_BIND by executing action then continuation
    App (App (App (App (Pri IO_BIND) _) _) action) cont -> do
      result <- executeIO book action
      executeIO book (whnf book (App cont result))
    _ -> return One

-- Convert a Bend string (character list) to a Haskell String
termToString :: Book -> Term -> Maybe String
termToString book term = go (whnf book term)
  where
    go Nil = Just ""
    go (Con (Val (CHR_V c)) rest) = do
      restStr <- go (whnf book rest)
      return (c : restStr)
    go _ = Nothing

-- Convert a Haskell String to a Bend string (character list)
stringToTerm :: String -> Term
stringToTerm [] = Nil
stringToTerm (c:cs) = Con (Val (CHR_V c)) (stringToTerm cs)<|MERGE_RESOLUTION|>--- conflicted
+++ resolved
@@ -51,11 +51,7 @@
 runCLI :: FilePath -> CLIMode -> IO ()
 runCLI path mode = do
   let allowGen  = mode `elem` [CLI_RUN]
-<<<<<<< HEAD
-      needCheck = mode `elem` [CLI_RUN, CLI_GEN_RUN, CLI_TO_JAVASCRIPT, CLI_SHOW_CORE]
-=======
-      needCheck = mode `elem` [CLI_RUN, CLI_TO_JAVASCRIPT, CLI_TO_HVM, CLI_SHOW_CORE]
->>>>>>> 22d5ab90
+      needCheck = mode `elem` [CLI_RUN, CLI_GEN_RUN, CLI_TO_HVM, CLI_TO_JAVASCRIPT, CLI_SHOW_CORE]
   result <- try @BendException (runCLIGo path mode allowGen needCheck)
   case result of
     Left (BendException err) -> showErrAndDie err
@@ -79,7 +75,6 @@
   let mainFQN = extractMainFQN path checkedBook
 
   case mode of
-<<<<<<< HEAD
     CLI_GEN_RUN ->
       if bookHasMet adjustedBook
       then do
@@ -93,29 +88,6 @@
       if bookHasMet adjustedBook
       then showErrAndDie $ Unsupported noSpan (Ctx []) (Just  "Meta variables remain after generation; generation already attempted.")
       else runMain path checkedBook
-=======
-    CLI_RUN -> do
-      let metasPresent = bookHasMet checkedBook
-      let genInfos     = collectGenInfos path rawBook
-      if allowGen
-      then case (genInfos, metasPresent) of
-        ([], True ) -> showErrAndDie $ Unsupported noSpan (Ctx []) (Just "Meta variables remain after generation; run `bend verify` for detailed errors.")
-        ([], False) -> runMain path checkedBook
-        (_ , _    ) -> do
-          generatedDefsResult <- generateDefinitions path checkedBook mainFQN genInfos
-          generatedDefs <- case generatedDefsResult of
-            Left err      -> showErrAndDie $ Unsupported noSpan (Ctx []) (Just err)
-            Right defs    -> pure defs
-          let updatedContentResult = applyGenerated content genInfos generatedDefs
-          updatedContent <- case updatedContentResult of
-            Left err      -> showErrAndDie $ Unsupported noSpan (Ctx []) (Just err)
-            Right updated -> pure updated
-          writeFile path updatedContent
-          runCLIGo path mode False needCheck
-      else case (genInfos, metasPresent) of
-        ([], _) -> runMain path checkedBook
-        (_, _ ) -> showErrAndDie $ Unsupported noSpan (Ctx []) (Just  "Meta variables remain after generation; generation already attempted.")
->>>>>>> 22d5ab90
     CLI_SHOW_CORE -> do 
       putStrLn $ showBookWithFQN checkedBook
         where
