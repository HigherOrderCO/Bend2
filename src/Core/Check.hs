--- conflicted
+++ resolved
@@ -1029,8 +1029,4 @@
   t <- infer d span book ctx term
   if equal d book t goal
     then Done ()
-<<<<<<< HEAD
-    else Fail $ TypeMismatch span (normalCtx book ctx) (normal book goal) (normal book t) Nothing
-=======
-    else Fail $ TypeMismatch span (normalCtx book ctx) (normal book goal) (normal book t)
->>>>>>> b87403d8
+    else Fail $ TypeMismatch span (normalCtx book ctx) (normal book goal) (normal book t) Nothing