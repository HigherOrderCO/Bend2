{-./../Type.hs-}
{-./../Parse.hs-}

{-# LANGUAGE ViewPatterns #-}

module Core.Parse.Term 
  ( parseTerm
  , parseTermBefore
  , doParseTerm
  , doReadTerm
  ) where

import Control.Monad (when, replicateM, void, guard)
import Control.Monad.State.Strict (State, get, put, evalState)
import Data.Char (isAsciiLower, isAsciiUpper, isDigit)
import Data.Void
import Data.Word (Word64)
import Text.Megaparsec
import Text.Megaparsec (anySingle, manyTill, lookAhead)
import Text.Megaparsec.Char
import qualified Data.List.NonEmpty as NE
import qualified Data.Map.Strict as M
import qualified Data.Set        as S
import qualified Text.Megaparsec.Char.Lexer as L

import Debug.Trace

import Core.Adjust
import Core.Parse
import Core.Type

-- | Parse a "core" form
parseTermIni :: Parser Term
parseTermIni = choice
  [ parseFix
  , parseLam
  , parseLamMatch
  , parseBifIf
  , parsePat
  , parseRewrite
  , parseAbsurd
  , parseFrk
  , parseLog
  , parseAll
  , parseSig
  , parseTildeExpr
  , parseOne
  , parseEra
  , parseSup
  , parseReturn
  , parseNat
  , parseNatLit
  , parseNumLit
  , parseNumUna
  , parseCharLit
  , parseStringLit
  , parseLstLit
  , parseNil
  , parseRfl
  , parseEnu
  , parseSym
  , parseTupApp
  , parseView
  , parseVar
  ]

-- | Parse a "tight" postfix: f(...) | f[] | f{x == y} ...
parseTermArg :: Term -> Parser Term
parseTermArg t = do
  st <- get
  guard (tight st)
  mb <- optional $ choice
    [ parsePol t   -- f<...>
    , parseCal t   -- f(...)
    , parseEql t   -- f{x == y}
    , parseLst t ] -- f[]
  maybe (pure t) parseTermArg mb
  <|> pure t

-- | Parse a "loose" postfix: f + x | f <> x | ...
parseTermOpr :: Term -> Parser Term
parseTermOpr t = choice
  [ parseCon t   -- <>
  , parseFun t   -- ->
  , parseAnd t   -- &
  , parseChk t   -- ::
  , parseAdd t   -- +
  , parseNumOp t -- <, >, ==, etc.
  , parseAss t   -- =
  , return t ]

-- | A helper that conditionally applies a postfix/infix parser to a term.
-- The parser is only applied if the next token is not in the 'blocked' list.
-- This is the core of the operator-blocking mechanism that allows for context-
-- sensitive parsing, preventing ambiguity in expressions like `~ term { ... }`.
withOperatorParsing :: Term -> (Term -> Parser Term) -> Parser Term
withOperatorParsing term operatorParser = do
  st <- get
  -- If the blocked list is empty, we can always parse the operator.
  if null (blocked st)
    then operatorParser term
    else do
      -- Peek ahead to see if the next token is a blocked operator.
      -- `lookAhead` does this without consuming input. `symbol` handles whitespace.
      isBlocked <- optional . lookAhead . choice . map (try . symbol) $ blocked st
      case isBlocked of
        -- The next token is blocked, so we must not parse it as an operator.
        -- We return the term as-is, without applying the operator parser.
        Just _  -> return term
        -- The next token is not blocked, so we proceed with the operator parser.
        Nothing -> operatorParser term

-- | Top-level entry point for parsing a term.
-- It parses in three stages:
-- 1. An initial, "atomic" term (`parseTermIni`).
-- 2. A chain of "tight" postfix operators like application `f(x)` (`parseTermArg`).
-- 3. A "loose" infix operator like `+` or `->` (`parseTermOpr`).
-- The `withOperatorParsing` helper ensures that stages 2 and 3 are skipped
-- if a "blocked" operator is encountered, resolving grammatical ambiguities.
parseTerm :: Parser Term
parseTerm = located $ do
  t0 <- parseTermIni
  t1 <- withOperatorParsing t0 parseTermArg
  t2 <- withOperatorParsing t1 parseTermOpr
  return t2

-- | Parses a term, temporarily blocking a given operator.
-- This is useful for parsing expressions where an operator might be ambiguous
-- in the grammar, e.g., `~ term { ... }` where `term` should not be an
-- infix expression that includes `{`.
parseTermBefore :: String -> Parser Term
parseTermBefore op = do
  st <- get
  let wasBlocked = blocked st
  let newBlocked = op : wasBlocked
  put st { blocked = newBlocked }
<<<<<<< HEAD
  -- Use observing to catch parse failures and ensure cleanup
  termResult <- observing parseTerm
  case termResult of
    Left err -> do
      -- Restore blocked state before re-throwing the error
      st' <- get
      put st' { blocked = wasBlocked }
      parseError err
    Right term -> do
      -- Normal restoration path
      st' <- get
      put st' { blocked = wasBlocked }
      return term
=======
  term <- observing parseTerm
  st'  <- get
  put st' { blocked = wasBlocked }
  case term of
    Right term -> return term
    Left err   -> parseError err
>>>>>>> 32f1f7ae

-- | Syntax: x, foo, bar_123, Type<A,B>, Nat/add
parseVar :: Parser Term
parseVar = label "variable" $ do
  n <- name
  case n of
    "Set"         -> return Set
    "Empty"       -> return Emp
    "Unit"        -> return Uni
    "Bool"        -> return Bit
    "False"       -> return Bt0
    "True"        -> return Bt1
    "Nat"         -> return Nat
    "U64"         -> return (Num U64_T)
    "I64"         -> return (Num I64_T)
    "F64"         -> return (Num F64_T)
    "Char"        -> return (Num CHR_T)
    "U64_TO_CHAR" -> return (Pri U64_TO_CHAR)
    "CHAR_TO_U64" -> return (Pri CHAR_TO_U64)
    _             -> return $ Var n 0

-- | Syntax: ()
parseOne :: Parser Term
parseOne = label "unit value (())" $ symbol "()" >> return One

-- | Syntax: *
parseEra :: Parser Term
parseEra = label "Eraser" $ symbol "*" >> return Era

-- | Syntax: &L{a,b}
parseSup :: Parser Term
parseSup = label "superposition" $ do
  l <- try $ do
    _ <- symbol "&"
    l <- parseTermBefore "{"
    _ <- symbol "{"
    return $ l
  a <- parseTerm
  _ <- symbol ","
  b <- parseTerm
  _ <- symbol "}"
  return $ Sup l a b

-- | Syntax: if condition: trueCase else: falseCase
parseBifIf :: Parser Term
parseBifIf = label "if clause" $ do
  _ <- try $ keyword "if"
  condition <- parseTerm
  _ <- symbol ":"
  trueCase <- parseTerm
  _ <- symbol "else"
  _ <- symbol ":"
  falseCase <- parseTerm
  return $ App (BitM falseCase trueCase) condition

-- | Syntax: Σ x: Type. body | any x: Type. body | Σ Type. Type | any Type. Type
parseSig :: Parser Term
parseSig = label "dependent pair type" $ do
  _ <- try $ choice [symbol "Σ", keyword "any"]
  bindings <- many parseBinding
  case bindings of
    [] -> parseSigSimple
    _  -> do
      _ <- symbol "."
      b <- parseTerm
      return $ foldr (\(x, t) acc -> Sig t (Lam x (Just t) (\v -> acc))) b bindings
  where
    parseBinding = try $ do
      x <- name
      _ <- symbol ":"
      t <- parseTerm
      return (x, t)

-- | Syntax: Type . Type
-- Simplified form of dependent pair without binding
parseSigSimple :: Parser Term
parseSigSimple = do
  a <- parseTerm
  _ <- symbol "."
  b <- parseTerm
  return (Sig a b)

-- | Syntax: ∀ x: Type. body | all x: Type. body | ∀ Type. Type | all Type. Type
parseAll :: Parser Term
parseAll = label "dependent function type" $ do
  _ <- try $ choice [symbol "∀", keyword "all"]
  bindings <- many parseBinding
  case bindings of
    [] -> parseAllSimple
    _  -> do
      _ <- symbol "."
      b <- parseTerm
      return $ foldr (\(x, t) acc -> All t (Lam x (Just t) (\v -> acc))) b bindings
  where
    parseBinding = try $ do
      x <- name
      _ <- symbol ":"
      t <- parseTerm
      return (x, t)

-- | Syntax: Type . Type
-- Simplified form of dependent function without binding
parseAllSimple :: Parser Term
parseAllSimple = do
  a <- parseTerm
  _ <- symbol "."
  b <- parseTerm
  return (All a b)

-- Enum Type Parsers
-- -----------------

-- | Syntax: &{tag1, tag2, tag3}
parseEnu :: Parser Term
parseEnu = label "enum type" $ do
  _ <- try $ do
    _ <- symbol "enum"
    _ <- symbol "{"
    return ()
  s <- sepBy parseSymbolName (symbol ",")
  _ <- symbol "}"
  return (Enu s)

-- | Syntax: &name
-- Helper for parsing enum tag names
parseSymbolName :: Parser String
parseSymbolName = do
  _ <- symbol "&"
  n <- some (satisfy isNameChar)
  return n

-- | Syntax: @tag | @tag{field1, field2} | &tag
parseSym :: Parser Term
parseSym = label "enum symbol / constructor" $ try $ do
  choice
    [ parseConstructor  -- @tag{...} -> (&tag,(fields...))
    , parseNewSymbol    -- &tag
    , parseOldSymbol    -- @tag -> (&tag,())
    ]
  where
    -- Parse @tag{...} constructor syntax (unchanged)
    parseConstructor = try $ do
      _ <- symbol "@"
      n <- some (satisfy isNameChar)
      _ <- symbol "{"
      f <- sepEndBy parseTerm (symbol ",")
      _ <- symbol "}"
      return $ buildCtor n f
    
    -- Parse new &tag bare symbol syntax  
    parseNewSymbol = try $ do
      _ <- char '&'
      notFollowedBy (char '{')  -- make sure we are not &{...} enum type
      n <- some (satisfy isNameChar)
      skip
      return $ Sym n
    
    -- Parse old @tag bare symbol syntax and desugar to (&tag,())
    parseOldSymbol = try $ do
      _ <- symbol "@"
      notFollowedBy (char '{')  -- make sure we are not @{...} or @tag{...}
      n <- lexeme $ some (satisfy isNameChar)
      -- Desugar @Foo to (&Foo,())
      return $ Tup (Sym n) One
    
    buildCtor :: String -> [Term] -> Term
    buildCtor tag fs =
      let tup = foldr Tup One fs       -- Build (f1,(f2,(...,()))
      in  Tup (Sym tag) tup            -- (&Tag,(f1,(f2,(...,()))))

-- | Syntax: match expr: case pat: body | match expr { case pat: body }
parsePat :: Parser Term
parsePat = label "pattern match" $ do
  srcPos  <- getSourcePos
  _       <- try $ keyword "match"
  scruts  <- some $ parseTermBefore ":"
  delim   <- choice [ ':' <$ symbol ":", '{' <$ symbol "{" ]
  moves   <- many parseWith
  clauses <- case delim of
    ':' -> parseIndentClauses (unPos (sourceColumn srcPos)) (length scruts)
    '{' -> parseBraceClauses  (length scruts)
    _   -> fail "unreachable"
  when (delim == '{') (void $ symbol "}")
  _ <- optional (symbol ";")
  let pat = (Pat scruts moves clauses)
  pure pat
  where
    -- Parse 'with' statements
    parseWith = try $ do
      _ <- symbol "with"
      x <- name
      v <- option (Var x 0) (try (symbol "=" >> parseTerm))
      return (x, v)

-- | Syntax: case pattern1 pattern2: body
-- Indentation-sensitive clause list (stops when out-dented)
parseIndentClauses :: Int -> Int -> Parser [Case]
parseIndentClauses col arity = many clause where
    clause = label "case clause" $ do
      pos <- try $ do
        skip
        pos  <- getSourcePos
        guard (unPos (sourceColumn pos) >= col)
        _    <- symbol "case"
        return pos
      pats <- replicateM arity (parseTermBefore ":")
      _    <- symbol ":"
      body <- parseTerm
      pure (pats, body)

-- | Syntax: case pattern1 pattern2: body
-- Braced clause list (runs until the closing '}')
parseBraceClauses :: Int -> Parser [Case]
parseBraceClauses arity = manyTill singleClause (lookAhead (symbol "}")) where
  singleClause = label "case clause" $ do
    _    <- symbol "case"
    pats <- replicateM arity (parseTermBefore ":")
    _    <- symbol ":"
    body <- parseTerm
    pure (pats, body)

-- | Syntax: fork L:a else:b
--   or: fork L:a elif:b elif:c ... else:d
parseFrk :: Parser Term
parseFrk = label "fork" $ do
  _ <- try $ symbol "fork"
  l <- parseTerm
  _ <- symbol ":"
  a <- parseTerm
  elifs <- many parseElif
  _ <- symbol "else"
  _ <- symbol ":"
  elseBranch <- parseTerm
  return $ buildForkChain l a elifs elseBranch
  where
    parseElif :: Parser Term
    parseElif = do
      _ <- keyword "elif"
      _ <- symbol ":"
      parseTerm
    
    buildForkChain :: Term -> Term -> [Term] -> Term -> Term
    buildForkChain l firstBranch [] elseBranch = Frk l firstBranch elseBranch
    buildForkChain l firstBranch (elif:elifs) elseBranch = 
      Frk l firstBranch (buildForkChain l elif elifs elseBranch)

-- | Syntax: log string expr
parseLog :: Parser Term
parseLog = label "log" $ do
  _ <- try $ keyword "log"
  s <- parseTerm
  x <- parseTerm
  return $ Log s x

-- | Syntax: view(functionName)
parseView :: Parser Term
parseView = label "view" $ do
  try $ do
    _ <- symbol "view"
    _ <- symbol "("
    return ()
  nam <- name
  _ <- symbol ")"
  return $ Var (nam ++ "$") 0

-- | Syntax: []
parseNil :: Parser Term
parseNil = label "empty list ([])" $ symbol "[]" >> return Nil

-- | Syntax: Nat
parseNat :: Parser Term
parseNat = label "natural number type (Nat)" $ try $ do
  _ <- symbol "Nat"
  notFollowedBy (satisfy isNameChar)
  return Nat

-- | Syntax: 1n, 2n, 3n, 42n, 123n
parseNatLit :: Parser Term
parseNatLit = label "natural number literal" $ try $ do
  -- Parse digits manually to avoid L.decimal consuming too much
  digits <- some digitChar
  _ <- char 'n'
  skip  -- consume whitespace after 'n'
  let n = read digits :: Integer
      build 0 = Zer
      build k = Suc (build (k - 1))
  return (build n)

-- | Parse numeric literals:
-- | 123    -> U64 (unsigned)
-- | +123   -> I64 (signed positive)
-- | -123   -> I64 (signed negative)  
-- | 123.0  -> F64 (floating point)
parseNumLit :: Parser Term
parseNumLit = label "numeric literal" $ choice
  [ try parseFloatLit    -- Try float first (because 123.0 starts like 123)
  , try parseSignedLit   -- Try signed next (because +123 starts with a sign)
  , parseUnsignedLit     -- Finally unsigned
  ]

-- | Parse floating point: 123.0, -45.67, +3.14, 0xFF.0, 0b101.0
parseFloatLit :: Parser Term
parseFloatLit = do
  sign <- optional (char '+' <|> char '-')
  intPart <- parseUnsignedNumber
  _ <- char '.'
  fracPart <- some digitChar
  skip
  let signStr = maybe "" (:[]) sign
      floatStr = signStr ++ show intPart ++ "." ++ fracPart
      floatVal = read floatStr :: Double
  return $ Val (F64_V floatVal)

-- | Parse signed integer: +123, -456, +0x123, -0xABC, +0b101, -0b110
parseSignedLit :: Parser Term
parseSignedLit = do
  sign <- char '+' <|> char '-'
  n <- parseUnsignedNumber
  skip
  let value = if sign == '-' then -(fromIntegral n) else fromIntegral n
  return $ Val (I64_V value)

-- | Parse a raw unsigned number (decimal, hex, or binary)
parseUnsignedNumber :: Parser Word64
parseUnsignedNumber = choice
  [ try $ string "0x" >> L.hexadecimal
  , try $ do
      _ <- string "0b"
      digits <- some (char '0' <|> char '1')
      return $ foldl (\acc d -> acc * 2 + if d == '1' then 1 else 0) 0 digits
  , L.decimal
  ]

-- | Parse unsigned integer: 123, 0x123, 0b101
parseUnsignedLit :: Parser Term
parseUnsignedLit = lexeme $ do
  n <- parseUnsignedNumber
  -- Make sure we don't have 'n' suffix (that would be a Nat literal)
  notFollowedBy (char 'n')
  return $ Val (U64_V n)

-- | Parse character literal: 'x', '\n', '\t', etc.
parseCharLit :: Parser Term
parseCharLit = label "character literal" $ lexeme $ do
  _ <- char '\''
  c <- parseChar
  _ <- char '\''
  return $ Val (CHR_V c)
  where
    parseChar = choice
      [ parseEscaped
      , satisfy (\c -> c /= '\'' && c /= '\\')
      ]
    
    parseEscaped = do
      _ <- char '\\'
      choice
        [ char 'n'  >> return '\n'
        , char 't'  >> return '\t'
        , char 'r'  >> return '\r'
        , char '0'  >> return '\0'
        , char '\\' >> return '\\'
        , char '\'' >> return '\''
        , char '"'  >> return '"'
        , parseUnicodeEscape
        ]
    
    parseUnicodeEscape = do
      _ <- char 'u'
      digits <- replicateM 4 (satisfy (\c -> isDigit c || c `elem` "abcdefABCDEF"))
      let code = read ("0x" ++ digits) :: Int
      return $ toEnum code

-- | Parse string literal: "hello\nworld"
-- Desugars to: 'h' <> 'e' <> 'l' <> 'l' <> 'o' <> '\n' <> 'w' <> 'o' <> 'r' <> 'l' <> 'd' <> []
parseStringLit :: Parser Term
parseStringLit = label "string literal" $ lexeme $ do
  _ <- char '"'
  chars <- many parseStringChar
  _ <- char '"'
  return $ foldr (\c acc -> Con (Val (CHR_V c)) acc) Nil chars
  where
    parseStringChar = choice
      [ parseStringEscaped
      , satisfy (\c -> c /= '"' && c /= '\\')
      ]
    
    parseStringEscaped = do
      _ <- char '\\'
      choice
        [ char 'n'  >> return '\n'
        , char 't'  >> return '\t'
        , char 'r'  >> return '\r'
        , char '0'  >> return '\0'
        , char '\\' >> return '\\'
        , char '\'' >> return '\''
        , char '"'  >> return '"'
        , parseStringUnicodeEscape
        ]
    
    parseStringUnicodeEscape = do
      _ <- char 'u'
      digits <- replicateM 4 (satisfy (\c -> isDigit c || c `elem` "abcdefABCDEF"))
      let code = read ("0x" ++ digits) :: Int
      return $ toEnum code

-- | Parse numeric unary operations: not x, -x
parseNumUna :: Parser Term
parseNumUna = label "numeric unary operation" $ do
  op <- choice
    [ try $ keyword "not" >> return NOT
    , try $ symbol "-" >> return NEG
    ]
  arg <- parseTerm
  return $ Op1 op arg

-- | Syntax: [term1, term2, term3]
parseLstLit :: Parser Term
parseLstLit = label "list literal" $ do
  _ <- try $ symbol "["
  terms <- sepEndBy parseTerm (symbol ",")
  _ <- symbol "]"
  return $ foldr Con Nil terms

-- | Syntax: return term
parseReturn :: Parser Term
parseReturn = label "return statement" $ do
  _ <- try $ keyword "return"
  t <- parseTerm
  return t

-- | Syntax: {==} | finally
parseRfl :: Parser Term
parseRfl = label "reflexivity ({==} or finally)" $ choice
  [ parseBraces
  , parseFinally
  ]
  where
    parseBraces = do
      _ <- try $ do
        _ <- symbol "{"
        _ <- symbol "=="
        return ()
      _ <- symbol "}"
      return Rfl
    
    parseFinally = do
      _ <- try $ keyword "finally"
      return Rfl

-- | Syntax: rewrite expr body
parseRewrite :: Parser Term
parseRewrite = label "rewrite" $ do
  _ <- try $ keyword "rewrite"
  e <- parseTerm
  f <- parseTerm
  return (Rwt e f)

-- | Syntax: absurd expr
-- Desugars to: match expr {}
parseAbsurd :: Parser Term
parseAbsurd = label "absurd" $ do
  _ <- try $ keyword "absurd"
  scrut <- parseTerm
  return (Pat [scrut] [] [])

-- | Syntax: (term1, term2) | (f arg1 arg2)
-- Disambiguates between tuples and applications
parseTupApp :: Parser Term
parseTupApp = do
  _ <- try $ symbol "("
  choice [ parseTup , parseApp ]

-- | Syntax: (function arg1 arg2 arg3)
parseApp :: Parser Term
parseApp = label "application" $ do
  f  <- parseTerm
  xs <- many parseTerm
  _ <- symbol ")"
  return (foldl App f xs)

-- | Syntax: function<arg1, arg2, arg3>
parsePol :: Term -> Parser Term
parsePol f = label "polymorphic application" $ try $ do
  _ <- try $ do
    _ <- symbol "<"
    notFollowedBy (char '>')
  args <- sepEndBy parseTerm (symbol ",")
  _    <- symbol ">"
  return $ foldl App f args

-- | Syntax: function(arg1, arg2, arg3)
parseCal :: Term -> Parser Term
parseCal f = label "function application" $ try $ do
  _    <- symbol "("
  args <- sepEndBy parseTerm (symbol ",")
  _    <- symbol ")"
  return $ foldl App f args

-- | trailing‐operator parsers

-- | Syntax: (term1, term2) | (term1, term2, term3)
parseTup :: Parser Term
parseTup = label "pair" $ try $ do
  terms <- try $ do
    first <- parseTerm
    _ <- symbol ","
    rest <- sepBy1 parseTerm (symbol ",")
    return (first : rest)
  _ <- symbol ")"
  case terms of
    []     -> fail "empty tuple"
    [x]    -> fail "single element tuple"
    xs     -> return $ foldr1 (\x acc -> Tup x acc) xs

-- | Syntax: head <> tail
parseCon :: Term -> Parser Term
parseCon t = label "list cons" $ do
  s <- get
  _ <- try $ symbol "<>"
  u <- parseTerm
  return (Con t u)

-- | Syntax: InputType -> OutputType
parseFun :: Term -> Parser Term
parseFun t = label "function type" $ do
  _ <- try $ symbol "->"
  u <- parseTerm
  return (All t (Lam "_" (Just t) (\_ -> u)))

-- | Syntax: Type1 & Type2
parseAnd :: Term -> Parser Term
parseAnd t = label "product type" $ do
  _ <- try $ symbol "&"
  u <- parseTerm
  return (Sig t (Lam "_" (Just t) (\_ -> u)))

-- | Syntax: term :: Type
parseChk :: Term -> Parser Term
parseChk x = label "type check" $ do
  _ <- try $ symbol "::"
  t <- parseTerm
  return $ (Chk x t)

-- | Syntax: ElementType[]
parseLst :: Term -> Parser Term
parseLst t = label "list type" $ do
  _ <- try $ symbol "[]"
  return (Lst t)

-- | Syntax: Type{term1 == term2} or Type{term1 != term2}
parseEql :: Term -> Parser Term
parseEql t = label "equality type" $ do
  _ <- try $ symbol "{"
  a <- parseTerm
  op <- choice
    [ symbol "==" >> return True
    , symbol "!=" >> return False
    ]
  b <- parseTerm
  _ <- symbol "}"
  let eql = Eql t a b
  return $ if op then eql else App (Ref "Not" 1) eql

-- | Parse numeric binary operations
parseNumOp :: Term -> Parser Term
parseNumOp lhs = label "numeric operation" $ do
  st <- get
  op <- choice $ concat
    [ guard (not (tight st)) >> 
      [ try $ symbol "<=" >> return LEQ
      , try $ symbol ">=" >> return GEQ
      , try $ symbol "<<" >> return SHL
      , try $ symbol ">>" >> return SHR
      , try $ symbol ">"  >> return GRT
      , try $ do
          _ <- symbol "<"
          notFollowedBy (char '>')
          return LST
      ]
    , [ try $ symbol "==="  >> return EQL
      , try $ symbol "!=="  >> return NEQ
      , try $ keyword "and" >> return AND
      , try $ keyword "or"  >> return OR
      , try $ keyword "xor" >> return XOR
      , try $ symbol "**"   >> return POW
      , try $ symbol "-"    >> return SUB
      , try $ symbol "*"    >> return MUL
      , try $ symbol "/"    >> return DIV
      , try $ symbol "%"    >> return MOD
      , try $ symbol "^"    >> return XOR
      ]
    ]
  rhs <- parseTerm
  return $ Op2 op lhs rhs

-- | Syntax: 3n + x (Nat successor) or x + y (numeric addition)
parseAdd :: Term -> Parser Term
parseAdd t = label "addition" $ do
  _ <- try $ symbol "+"
  b <- parseTerm
  case cut t of
    -- If LHS is a Nat literal, interpret as successor(s)
    n | isNatLit n -> return (applySuccessors (countSuccessors n) b)
    -- Otherwise, it's numeric addition
    _              -> return (Op2 ADD t b)
  where
    isNatLit :: Term -> Bool
    isNatLit Zer       = True
    isNatLit (Suc n)   = isNatLit n
    isNatLit (Loc _ t) = isNatLit t
    isNatLit _         = False
    
    -- Count number of successors
    countSuccessors :: Term -> Int
    countSuccessors Zer       = 0
    countSuccessors (Suc n)   = 1 + countSuccessors n
    countSuccessors (Loc _ t) = countSuccessors t
    countSuccessors _         = 0
    
    applySuccessors :: Int -> Term -> Term
    applySuccessors 0 t = t
    applySuccessors n t = Suc (applySuccessors (n-1) t)

-- | Syntax: var = value; body | pattern = value; body
-- Interprets as let if t is a variable, otherwise as pattern match
parseAss :: Term -> Parser Term
parseAss t = label "location binding" $ do
  mtyp <- try $ do
    mtyp <- optional $ do
      _ <- symbol ":"
      parseTermBefore "="
    _ <- symbol "="
    notFollowedBy (char '=')
    return mtyp
  v <- parseTerm
  _ <- parseSemi
  b <- expectBody "assignment" parseTerm
  case t of
    -- Var x _ -> return $ Let v (Lam x Nothing (\_ -> b))
    Var x _ -> return $ Let x mtyp v (\_ -> b)
    _       -> return $ Pat [v] [] [([t], b)]

-- | HOAS‐style binders

-- | Syntax: λ x y z. body | lam x y z. body | λ (x,y) z. body
parseLam :: Parser Term
parseLam = label "lambda abstraction" $ do
  _ <- try $ do
    _ <- choice [symbol "λ", keyword "lambda"]
    notFollowedBy (symbol "{")
    return ()
  -- Parse terms instead of just names to support patterns
  -- pats <- some parseTerm
  binders <- some $ do
    pat <- parseTermBefore ":"
    mtyp <- optional $ do
      _ <- symbol ":"
      parseTerm
    return (pat, mtyp)
  _  <- symbol "."
  body  <- parseTerm
  -- Desugar pattern lambdas
  return $ foldr desugarLamPat body (zip [0..] binders)
  where
    desugarLamPat :: (Int, (Term, Maybe Term)) -> Term -> Term
    desugarLamPat (_  , (cut -> (Var x _), mtyp)) acc = Lam x mtyp (\_ -> acc)
    desugarLamPat (idx, (pat,mtyp))               acc = 
      -- Generate a fresh variable name using index
      let freshVar = "_" ++ show idx
      in Lam freshVar mtyp (\_ -> Pat [Var freshVar 0] [] [([pat], acc)])

-- | Syntax: μ f. body
parseFix :: Parser Term
parseFix = label "fixed point" $ do
  _ <- try $ symbol "μ"
  k <- name
  _ <- symbol "."
  f <- parseTerm
  return (Fix k (\v -> f))

-- | Parse λ-match forms: λ{...}
parseLamMatch :: Parser Term
parseLamMatch = label "lambda match" $ do
  _ <- try $ do
    _ <- choice [symbol "λ", keyword "lambda"]
    _ <- symbol "{"
    return ()
  -- Check for empty match first
  mb_close <- optional (lookAhead (symbol "}"))
  case mb_close of
    Just _ -> do
      _ <- symbol "}"
      return EmpM
    Nothing -> do
      term <- choice
        [ parseUniMForm
        , parseBitMForm
        , parseNatMForm
        , parseLstMForm
        , parseSigMForm
        , parseEnuMForm
        , parseSupMForm
        ]
      _ <- symbol "}"
      return term
  where
    -- λ{(): term}
    parseUniMForm = do
      _ <- try $ do
        _ <- symbol "()"
        _ <- symbol ":"
        return ()
      f <- parseTerm
      _ <- parseSemi
      return (UniM f)

    -- λ{False: term; True: term}
    parseBitMForm = do
      _ <- try $ do
        _ <- symbol "False"
        _ <- symbol ":"
        return ()
      f <- parseTerm
      _ <- parseSemi
      _ <- symbol "True"
      _ <- symbol ":"
      t <- parseTerm
      _ <- parseSemi
      return (BitM f t)

    -- λ{0n: term; 1n+: term}
    parseNatMForm = do
      _ <- try $ do
        _ <- symbol "0n"
        _ <- symbol ":"
        return ()
      z <- parseTerm
      _ <- parseSemi
      _ <- symbol "1n+"
      _ <- symbol ":"
      s <- parseTerm
      _ <- parseSemi
      return (NatM z s)

    -- λ{[]: term; <>: term}
    parseLstMForm = do
      _ <- try $ do
        _ <- symbol "[]"
        _ <- symbol ":"
        return ()
      n <- parseTerm
      _ <- parseSemi
      _ <- symbol "<>"
      _ <- symbol ":"
      c <- parseTerm
      _ <- parseSemi
      return (LstM n c)

    -- λ{(,): term}
    parseSigMForm = do
      _ <- try $ do
        _ <- symbol "(,)"
        _ <- symbol ":"
        return ()
      f <- parseTerm
      _ <- parseSemi
      return (SigM f)


    -- λ{&tag1: term1; &tag2: term2; ...; default}
    parseEnuMForm = do
      _ <- try (lookAhead (choice [symbol "@", symbol "&"]))
      cases <- many $ try $ do
        _ <- choice [symbol "@", symbol "&"]
        s <- some (satisfy isNameChar)
        _ <- symbol ":"
        t <- parseTerm
        _ <- parseSemi
        return (s, t)
      def <- option One $ try $ do
        notFollowedBy (symbol "}")
        notFollowedBy (symbol "@")
        notFollowedBy (symbol "&")
        term <- parseTerm
        _ <- parseSemi
        return term
      return (EnuM cases def)

    -- λ{&L{,}: term}
    parseSupMForm = do
      l <- try $ do
        _ <- symbol "&"
        l <- parseTermBefore "{"
        _ <- symbol "{"
        _ <- symbol ","
        _ <- symbol "}"
        _ <- symbol ":"
        return l
      f <- parseTerm
      _ <- parseSemi
      return (SupM l f)

-- | Syntax: ~{term} | ~term | ~ term { cases... }
parseTildeExpr :: Parser Term
parseTildeExpr = label "tilde expression (induction or match)" $ do
  _ <- try $ symbol "~"
  choice
    [ -- ~ term [{...}]
      do
        scrut <- parseTermBefore "{"
        is_match <- optional (lookAhead (symbol "{"))
        case is_match of
          Just _ -> do -- It's a match expression
            _ <- symbol "{"
            -- Check for empty pattern match first
            mb_close <- optional (lookAhead (symbol "}"))
            case mb_close of
              Just _ -> do
                _ <- symbol "}"
                return (App EmpM scrut)
              Nothing -> do
                term <- choice
                  [ parseUniMCases scrut
                  , parseBitMCases scrut
                  , parseNatMCases scrut
                  , parseLstMCases scrut
                  , parseSigMCases scrut
                  , parseEnuMCases scrut
                  , parseSupMCases scrut
                  ]
                _ <- symbol "}"
                return term
          Nothing -> fail "Expected match expression after ~"
    ]

-- Case parsers for expression-based matches
-- -----------------------------------------

-- | Syntax: (): term;
parseUniMCases :: Term -> Parser Term
parseUniMCases scrut = do
  _ <- try $ do
    _ <- symbol "()"
    _ <- symbol ":"
    return ()
  f <- parseTerm
  _ <- parseSemi
  return (App (UniM f) scrut)

-- | Syntax: False: term; True: term;
parseBitMCases :: Term -> Parser Term
parseBitMCases scrut = do
  _ <- try $ do
    _ <- symbol "False"
    _ <- symbol ":"
    return ()
  f <- parseTerm
  _ <- parseSemi
  _ <- symbol "True"
  _ <- symbol ":"
  t <- parseTerm
  _ <- parseSemi
  return (App (BitM f t) scrut)

-- | Syntax: 0n: term; 1n+: term;
parseNatMCases :: Term -> Parser Term
parseNatMCases scrut = do
  _ <- try $ do
    _ <- symbol "0n"
    _ <- symbol ":"
    return ()
  z <- parseTerm
  _ <- parseSemi
  _ <- symbol "1n+"
  _ <- symbol ":"
  s <- parseTerm
  _ <- parseSemi
  return (App (NatM z s) scrut)

-- | Syntax: []: term; <>: term;
parseLstMCases :: Term -> Parser Term
parseLstMCases scrut = do
  _ <- try $ do
    _ <- symbol "[]"
    _ <- symbol ":"
    return ()
  n <- parseTerm
  _ <- parseSemi
  _ <- symbol "<>"
  _ <- symbol ":"
  c <- parseTerm
  _ <- parseSemi
  return (App (LstM n c) scrut)

-- | Syntax: (,): term;
parseSigMCases :: Term -> Parser Term
parseSigMCases scrut = do
  _ <- try $ do
    _ <- symbol "(,)"
    _ <- symbol ":"
    return ()
  f <- parseTerm
  _ <- parseSemi
  return (App (SigM f) scrut)


-- | Syntax: &tag1: term1; &tag2: term2; ...; default; (also accepts @tag for compatibility)
parseEnuMCases :: Term -> Parser Term
parseEnuMCases scrut = do
  _ <- try (lookAhead (choice [symbol "@", symbol "&"]))
  cases <- many $ try $ do
    _ <- choice [symbol "@", symbol "&"]
    s <- some (satisfy isNameChar)
    _ <- symbol ":"
    t <- parseTerm
    _ <- parseSemi
    return (s, t)
  def <- option One $ try $ do
    notFollowedBy (symbol "}")
    notFollowedBy (symbol "@")
    notFollowedBy (symbol "&")
    term <- parseTerm
    _ <- parseSemi
    return term
  return (App (EnuM cases def) scrut)

-- | Syntax: &L{,}: term;
parseSupMCases :: Term -> Parser Term
parseSupMCases scrut = do
  l <- try $ do
    _ <- symbol "&"
    l <- parseTermBefore "{"
    _ <- symbol "{"
    _ <- symbol ","
    _ <- symbol "}"
    _ <- symbol ":"
    return l
  f <- parseTerm
  _ <- parseSemi
  return (App (SupM l f) scrut)

-- | Main entry points

-- | Parse a term from a string, returning an error message on failure
doParseTerm :: FilePath -> String -> Either String Term
doParseTerm file input =
  case evalState (runParserT p file input) (ParserState True input [] M.empty) of
    Left err  -> Left (formatError input err)
    Right res -> Right (adjust (Book M.empty []) res)
  where
    p = do
      skip
      t <- parseTerm
      skip
      eof
      return t

-- | Parse a term from a string, crashing on failure
doReadTerm :: String -> Term
doReadTerm input =
  case doParseTerm "<input>" input of
    Left err  -> error err
    Right res -> res
    <|MERGE_RESOLUTION|>--- conflicted
+++ resolved
@@ -134,7 +134,6 @@
   let wasBlocked = blocked st
   let newBlocked = op : wasBlocked
   put st { blocked = newBlocked }
-<<<<<<< HEAD
   -- Use observing to catch parse failures and ensure cleanup
   termResult <- observing parseTerm
   case termResult of
@@ -148,14 +147,6 @@
       st' <- get
       put st' { blocked = wasBlocked }
       return term
-=======
-  term <- observing parseTerm
-  st'  <- get
-  put st' { blocked = wasBlocked }
-  case term of
-    Right term -> return term
-    Left err   -> parseError err
->>>>>>> 32f1f7ae
 
 -- | Syntax: x, foo, bar_123, Type<A,B>, Nat/add
 parseVar :: Parser Term
