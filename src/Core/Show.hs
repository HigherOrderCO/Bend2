{-./Type.hs-}

{-# LANGUAGE ViewPatterns #-}

module Core.Show where

import Core.Type
import Data.List (intercalate, unsnoc, isInfixOf, isPrefixOf)
import Data.List.Split (splitOn)
import Data.Maybe (fromMaybe)
import qualified Data.Map as M
import qualified Data.Set as S
import Highlight (highlightError)

import System.Exit
import System.IO
import System.IO.Unsafe (unsafePerformIO)

-- ============================================================================
-- Display Configuration
-- ============================================================================

-- | Display context containing all parameters needed for term display
data ShowCtx = ShowCtx
  { ctxShadowed  :: S.Set String  -- ^ Variables that are shadowed (need depth annotation)
  , ctxAmbiguous :: S.Set String  -- ^ Names that are ambiguous (need full qualification)
  , ctxDepth     :: Int           -- ^ Current binding depth
  , ctxShowFQN   :: Bool          -- ^ Whether to show fully qualified names
  }

-- | Create default context
defaultCtx :: ShowCtx
defaultCtx = ShowCtx S.empty S.empty 0 False

-- | Increment depth in context
incDepth :: ShowCtx -> ShowCtx
incDepth ctx = ctx { ctxDepth = ctxDepth ctx + 1 }

-- | Update context with new depth
withDepth :: Int -> ShowCtx -> ShowCtx
withDepth d ctx = ctx { ctxDepth = d }

-- ============================================================================
-- Main Entry Points
-- ============================================================================

-- | Main entry point for term display with optional depth tracking and FQN display
showTerm :: Bool -> Bool -> Term -> String
showTerm showFQN trackDepth term = case showFQN of
  True  -> showPlain (defaultCtx { ctxShowFQN = True }) term  -- Show full FQNs
  False -> case trackDepth of
    True  -> showWithShadowing term
    False -> showWithoutPrefixes term

-- | Show terms with depth annotations for shadowed variables only
showWithShadowing :: Term -> String
showWithShadowing term = case S.null shadowed of
  True  -> showPlain defaultCtx term
  False -> showPlain (defaultCtx { ctxShadowed = shadowed }) adjusted
  where
    shadowed = getShadowed term
    adjusted = adjustDepths term 0

-- | Show terms without module prefixes (unless ambiguous)
showWithoutPrefixes :: Term -> String
showWithoutPrefixes term = showPlain (defaultCtx { ctxAmbiguous = ambiguous }) term
  where
    ambiguous = getAmbiguousNames term

-- ============================================================================
-- Core Term Display
-- ============================================================================

showPlain :: ShowCtx -> Term -> String
showPlain ctx term = case term of
  -- Variables and references
  Var k i      -> showVar (ctxShadowed ctx) k i
  Ref k i      -> showName ctx k
  Sub t        -> showPlain ctx t

  -- Binding forms
  Fix k f      -> showFix ctx k f
  Let k t v f  -> showLet ctx k t v f
  Use k v f    -> showUse ctx k v f

  -- Types and annotations
  Set          -> "Set"
  Chk x t      -> "(" ++ showPlain ctx x ++ "::" ++ showPlain ctx t ++ ")"
  Tst x        -> "trust " ++ showPlain ctx x

  -- Empty
  Emp          -> "Empty"
  EmpM         -> "λ{}"

  -- Unit
  Uni          -> "Unit"
  One          -> "()"
  UniM f       -> "λ{():" ++ showPlain ctx f ++ "}"

  -- Bool
  Bit          -> "Bool"
  Bt0          -> "False"
  Bt1          -> "True"
  BitM f t     -> "λ{False:" ++ showPlain ctx f ++ ";True:" ++ showPlain ctx t ++ "}"

  -- Nat
  Nat          -> "Nat"
  Zer          -> "0n"
  Suc _        -> showSuc ctx term
  NatM z s     -> "λ{0n:" ++ showPlain ctx z ++ ";1n+:" ++ showPlain ctx s ++ "}"

  -- List
  Lst t        -> showPlain ctx t ++ "[]"
  Nil          -> "[]"
  Con h t      -> showCon ctx h t
  LstM n c     -> "λ{[]:" ++ showPlain ctx n ++ ";<>:" ++ showPlain ctx c ++ "}"

  -- Enum
  Enu s        -> "enum{" ++ intercalate "," (map ("&" ++) s) ++ "}"
  Sym s        -> "&" ++ showName ctx s
  EnuM cs d    -> showEnuM ctx cs d

  -- Pair
  Sig a b      -> showSig ctx a b
  Tup _ _      -> showTup ctx term
  SigM f       -> "λ{(,):" ++ showPlain ctx f ++ "}"

  -- Function
  All a b      -> showAll ctx a b
  Lam k t f    -> showLam ctx k t f
  App _ _      -> showApp ctx term

  -- Equality
  Eql t a b    -> showEql ctx t a b
  Rfl          -> "{==}"
  EqlM f       -> "λ{{==}:" ++ showPlain ctx f ++ "}"
  Rwt e f      -> "rewrite " ++ showPlain ctx e ++ " " ++ showPlain ctx f

  -- Meta and superposition
  Met n t ctxs -> "?" ++ n ++ ":" ++ showPlain ctx t ++ "{" ++ intercalate "," (map (showPlain ctx) ctxs) ++ "}"
  Era          -> "*"
  Sup l a b    -> "&" ++ showPlain ctx l ++ "{" ++ showPlain ctx a ++ "," ++ showPlain ctx b ++ "}"
  SupM l f     -> "λ{&" ++ showPlain ctx l ++ "{,}:" ++ showPlain ctx f ++ "}"

  -- Location and logging
  Loc _ t      -> showPlain ctx t
  Log s x      -> "log " ++ showPlain ctx s ++ " " ++ showPlain ctx x

  -- Primitives
  Pri p        -> showPri p
  Num t        -> showNum t
  Val v        -> showVal v
  Op2 o a b    -> showOp2 ctx o a b
  Op1 o a      -> showOp1 ctx o a

  -- Patterns
  Pat ts ms cs -> showPat ctx ts ms cs
  Frk l a b    -> "fork " ++ showPlain ctx l ++ ":" ++ showPlain ctx a ++ " else:" ++ showPlain ctx b

-- | Show a name, respecting FQN and ambiguity settings
showName :: ShowCtx -> String -> String
showName ctx name
  | ctxShowFQN ctx = name
  | otherwise      = stripPrefix (ctxAmbiguous ctx) name

-- ============================================================================
-- Binding Display Functions
-- ============================================================================

-- | Show variable with depth annotation if shadowed: x or x^2
showVar :: S.Set String -> String -> Int -> String
showVar shadowed k i = case S.member k shadowed of
  True  -> k ++ "^" ++ show i
  False -> k -- ++ "^" ++ show i

-- | μx. body
showFix :: ShowCtx -> String -> Body -> String
showFix ctx k f = "μ" ++ kStr ++ ". " ++ showPlain (incDepth ctx) (f (Var k (ctxDepth ctx)))
  where kStr = varName (ctxShadowed ctx) k (ctxDepth ctx)

-- | x : T = v body or x = v body
showLet :: ShowCtx -> String -> Maybe Term -> Term -> Body -> String
showLet ctx k t v f = case t of
  Just t  -> kStr ++ " : " ++ showPlain ctx t ++ " = " ++ showPlain ctx v ++ " " ++ showPlain (incDepth ctx) (f (Var k (ctxDepth ctx)))
  Nothing -> kStr ++ " = " ++ showPlain ctx v ++ " " ++ showPlain (incDepth ctx) (f (Var k (ctxDepth ctx)))
  where kStr = varName (ctxShadowed ctx) k (ctxDepth ctx)

-- | use x = v body
showUse :: ShowCtx -> String -> Term -> Body -> String
showUse ctx k v f = "use " ++ varName (ctxShadowed ctx) k (ctxDepth ctx) ++ " = " ++ showPlain ctx v ++ " " ++ showPlain (incDepth ctx) (f (Var k (ctxDepth ctx)))

-- | Lambda abstraction: λx:T. body or λx. body
showLam :: ShowCtx -> String -> Maybe Term -> Body -> String
showLam ctx k t f = case t of
  Just t  -> "λ" ++ varName (ctxShadowed ctx) k (ctxDepth ctx) ++ ":" ++ showPlain ctx t ++ ". " ++ showPlain (incDepth ctx) (f (Var k (ctxDepth ctx)))
  Nothing -> "λ" ++ varName (ctxShadowed ctx) k (ctxDepth ctx) ++ ". " ++ showPlain (incDepth ctx) (f (Var k (ctxDepth ctx)))

-- ============================================================================
-- Data Structure Display
-- ============================================================================

-- | Count successor applications: 3n or 2n+x
showSuc :: ShowCtx -> Term -> String
showSuc ctx term = case count term of
  (k, Zer) -> show (k :: Integer) ++ "n"
  (k, r)   -> show (k :: Integer) ++ "n+" ++ showPlain ctx r
  where
    count (cut -> Suc t) = let (c, r) = count t in (c + 1, r)
    count t              = (0 :: Integer, t)

-- | List constructor: h<>t or "string" for character lists
showCon :: ShowCtx -> Term -> Term -> String
showCon ctx h t = fromMaybe plain (showStr ctx (Con h t))
  where plain = showPlain ctx h ++ "<>" ++ showPlain ctx t

-- | Tuple: (a,b,c) or @Ctor{a,b}
showTup :: ShowCtx -> Term -> String
showTup ctx term = fromMaybe plain (showCtr ctx term)
  where plain = "(" ++ intercalate "," (map (showPlain ctx) (flattenTup term)) ++ ")"

-- | Function application: f(x,y,z)
showApp :: ShowCtx -> Term -> String
showApp ctx term = fnStr ++ "(" ++ intercalate "," (map (showPlain ctx) args) ++ ")"
  where
    (fn, args) = collectApps term []
    fnStr = case cut fn of
      Var k i -> showVar (ctxShadowed ctx) k i
      Ref k i -> showName ctx k
      _       -> "(" ++ showPlain ctx fn ++ ")"

-- | Enum matcher: λ{&foo:x;&bar:y;default}
showEnuM :: ShowCtx -> [(String,Term)] -> Term -> String
showEnuM ctx cs d = "λ{" ++ intercalate ";" cases ++ ";" ++ showPlain ctx d ++ "}"
  where cases = map (\(s,t) -> "&" ++ showName ctx s ++ ":" ++ showPlain ctx t) cs

-- ============================================================================
-- Type Display Functions
-- ============================================================================

-- | Dependent pair type: Σx:A. B or A & B
showSig :: ShowCtx -> Term -> Term -> String
showSig ctx a b = case cut b of
  Lam "_" t f -> "(" ++ showArg a ++ " & " ++ showCodomain (f (Var "_" (ctxDepth ctx))) ++ ")"
  Lam k t f   -> "Σ" ++ varName (ctxShadowed ctx) k (ctxDepth ctx) ++ ":" ++ showArg a ++ ". " ++ showPlain (incDepth ctx) (f (Var k (ctxDepth ctx)))
  _           -> "Σ" ++ showArg a ++ ". " ++ showPlain ctx b
  where
    showArg t = case cut t of
      All{} -> "(" ++ showPlain ctx t ++ ")"
      Sig{} -> "(" ++ showPlain ctx t ++ ")"
      _     -> showPlain ctx t
    showCodomain t = case t of
      Sig _ (Lam k _ _) | k /= "_" -> "(" ++ showPlain (incDepth ctx) t ++ ")"
      _                           -> showPlain (incDepth ctx) t

-- | Dependent function type: ∀x:A. B or A -> B
showAll :: ShowCtx -> Term -> Term -> String
showAll ctx a b = case b of
  Lam "_" t f -> showArg a ++ " -> " ++ showCodomain (f (Var "_" (ctxDepth ctx)))
  Lam k t f   -> "∀" ++ varName (ctxShadowed ctx) k (ctxDepth ctx) ++ ":" ++ showArg a ++ ". " ++ showPlain (incDepth ctx) (f (Var k (ctxDepth ctx)))
  _           -> "∀" ++ showArg a ++ ". " ++ showPlain ctx b
  where
    showArg t = case cut t of
      All{} -> "(" ++ showPlain ctx t ++ ")"
      Sig{} -> "(" ++ showPlain ctx t ++ ")"
      _     -> showPlain ctx t
    showCodomain t = case t of
<<<<<<< HEAD
      All _ (Lam k _ _) | k /= "_" -> "(" ++ showPlain shadowed t (depth + 1) ++ ")"
      _                           -> showPlain shadowed t (depth + 1)

-- | Lambda abstraction: λx:T. body or λx. body
showLam :: S.Set String -> String -> Maybe Term -> Body -> Int -> String
showLam shadowed k t f depth = case t of
  Just t  -> "λ" ++ varName shadowed k depth ++ ":" ++ showPlain shadowed t depth ++ ". " ++ showPlain shadowed (f (Var k depth)) (depth + 1)
  Nothing -> "λ" ++ varName shadowed k depth ++ ". " ++ showPlain shadowed (f (Var k depth)) (depth + 1)

-- | Function application: f(x,y,z)
showApp :: S.Set String -> Term -> Int -> String
-- showApp shadowed (App f x) depth = "("++show f ++ ")(" ++ show x ++ ")"
-- showApp shadowed (App f x) depth = show f ++ "(" ++ show x ++ ")"
-- showApp shadowed (App f x) depth = "(" ++show f ++ " " ++ show x ++ ")"
showApp shadowed term depth = fnStr ++ "(" ++ intercalate "," (map (\arg -> showPlain shadowed arg depth) args) ++ ")"
  where 
    (fn, args) = collectApps term []
    fnStr = case cut fn of
      Var k i -> showVar shadowed k i
      Ref k i -> k -- ++ "_" ++ show i
      _       -> "(" ++ showPlain shadowed fn depth ++ ")"

-- | Tuple: (a,b,c) or @Ctor{a,b}
showTup :: S.Set String -> Term -> Int -> String
showTup shadowed term depth = fromMaybe plain (showCtr term)
  where plain = "(" ++ intercalate "," (map (\t -> showPlain shadowed t depth) (flattenTup term)) ++ ")"
=======
      All _ (Lam k _ _) | k /= "_" -> "(" ++ showPlain (incDepth ctx) t ++ ")"
      _                           -> showPlain (incDepth ctx) t
>>>>>>> 6177e55b

-- | Equality type: T{a == b}
showEql :: ShowCtx -> Term -> Term -> Term -> String
showEql ctx t a b = typeStr ++ "{" ++ showPlain ctx a ++ "==" ++ showPlain ctx b ++ "}"
  where
    typeStr = case t of
      Sig _ _ -> "(" ++ showPlain ctx t ++ ")"
      All _ _ -> "(" ++ showPlain ctx t ++ ")"
      _      -> showPlain ctx t

-- ============================================================================
-- Operator and Pattern Display
-- ============================================================================

-- | Binary operator: (a + b)
showOp2 :: ShowCtx -> NOp2 -> Term -> Term -> String
showOp2 ctx op a b = "(" ++ showPlain ctx a ++ " " ++ opStr ++ " " ++ showPlain ctx b ++ ")"
  where
    opStr = case op of
      ADD -> "+";   SUB -> "-";   MUL -> "*";   DIV -> "/"
      MOD -> "%";   POW -> "**";  EQL -> "==";  NEQ -> "!=="
      LST -> "<";   GRT -> ">";   LEQ -> "<=";  GEQ -> ">="
      AND -> "&&";  OR  -> "|";   XOR -> "^"
      SHL -> "<<";  SHR -> ">>"

-- | Unary operator: (not a) or (-a)
showOp1 :: ShowCtx -> NOp1 -> Term -> String
showOp1 ctx op a = case op of
  NOT -> "(not " ++ showPlain ctx a ++ ")"
  NEG -> "(-" ++ showPlain ctx a ++ ")"

-- | Pattern match: match x { with k=v case (p): body }
showPat :: ShowCtx -> [Term] -> [Move] -> [Case] -> String
showPat ctx ts ms cs = "match " ++ unwords (map (showPlain ctx) ts) ++ " {" ++ moves ++ cases ++ " }"
  where
    moves = case ms of
      [] -> ""
      _  -> " with " ++ intercalate " with " (map showMove ms)
    cases = case cs of
      [] -> ""
      _  -> " " ++ intercalate " " (map showCase cs)
    showMove (k,x) = k ++ "=" ++ showPlain ctx x
    showCase (ps,x) = "case " ++ unwords (map showPat' ps) ++ ": " ++ showPlain ctx x
    showPat' p = "(" ++ showPlain ctx p ++ ")"

-- ============================================================================
-- Primitive Display
-- ============================================================================

showPri :: PriF -> String
showPri p = case p of
  U64_TO_CHAR -> "U64_TO_CHAR"
  CHAR_TO_U64 -> "CHAR_TO_U64" 
  HVM_INC     -> "HVM_INC"
  HVM_DEC     -> "HVM_DEC"

showNum :: NTyp -> String
showNum t = case t of
  U64_T -> "U64"
  I64_T -> "I64" 
  F64_T -> "F64"
  CHR_T -> "Char"

showVal :: NVal -> String
showVal v = case v of
  U64_V n -> show n
  I64_V n -> case n >= 0 of
    True  -> "+" ++ show n
    False -> show n
  F64_V n -> show n
  CHR_V c -> "'" ++ Core.Show.showChar c ++ "'"

showChar :: Char -> String
showChar c = case c of
  '\n' -> "\\n";  '\t' -> "\\t";  '\r' -> "\\r";  '\0' -> "\\0"
  '\\' -> "\\\\"; '\'' -> "\\'"
  _    -> [c]

-- ============================================================================
-- Formatting Utilities
-- ============================================================================

-- | Try to display character list as string literal: "hello"
showStr :: ShowCtx -> Term -> Maybe String
showStr ctx term = go [] term
  where
    go acc Nil                        = Just ("\"" ++ reverse acc ++ "\"")
    go acc (Con (Val (CHR_V c)) rest) = go (c:acc) rest
    go acc (Loc _ t)                  = go acc t
    go _   _                          = Nothing

-- | Try to display tuple as constructor: @Ctor{a,b}
showCtr :: ShowCtx -> Term -> Maybe String
showCtr ctx t =
  let ts = map cut (flattenTup t) in
  case unsnoc ts of
    Just ((Sym name : ts), One) -> Just ("@" ++ showName ctx name ++ "{" ++ intercalate "," (map show ts) ++ "}")
    _                           -> Nothing

-- ============================================================================
-- Name Resolution Utilities
-- ============================================================================

-- | Strip module prefix from a name unless it's ambiguous
stripPrefix :: S.Set String -> String -> String
stripPrefix ambiguous name = 
  let unqualified = extractUnqualifiedName name
  in if unqualified `S.member` ambiguous
     then name  -- Keep full name if ambiguous
     else unqualified

-- | Extract unqualified name from a fully qualified name
-- "Nat/add::Nat/add" -> "Nat/add"
-- "Bool::True" -> "True"
-- "foo" -> "foo"
extractUnqualifiedName :: String -> String
extractUnqualifiedName name = 
  case reverse (splitOn "::" name) of
    (last:_) -> last
    []       -> name

-- | Collect all qualified names and detect ambiguities
getAmbiguousNames :: Term -> S.Set String
getAmbiguousNames term = 
  let allNames = collectQualifiedNames term
      nameMap = buildNameMap allNames
      ambiguous = findAmbiguous nameMap
  in ambiguous
  where
    -- Build a map from unqualified names to their qualified versions
    buildNameMap :: S.Set String -> M.Map String (S.Set String)
    buildNameMap names = S.foldr addName M.empty names
      where
        addName :: String -> M.Map String (S.Set String) -> M.Map String (S.Set String)
        addName qualifiedName acc = 
          let unqualified = extractUnqualifiedName qualifiedName
          in M.insertWith S.union unqualified (S.singleton qualifiedName) acc
    
    -- Find unqualified names that map to multiple qualified names
    findAmbiguous :: M.Map String (S.Set String) -> S.Set String
    findAmbiguous nameMap = 
      M.keysSet $ M.filter (\qualifieds -> S.size qualifieds > 1) nameMap

-- | Collect all qualified names (Refs and Syms) from a term
collectQualifiedNames :: Term -> S.Set String
collectQualifiedNames = go S.empty
  where
    go :: S.Set String -> Term -> S.Set String
    go bound term = case term of
      Ref k _ -> if "::" `isInfixOf` k then S.insert k bound else bound
      Sym s -> if "::" `isInfixOf` s then S.insert s bound else bound
      
      -- Traverse all subterms
      Sub t -> go bound t
      Fix _ f -> go bound (f (Var "_dummy" 0))
      Let _ t v f -> go (maybe bound (go bound) t) v `S.union` go bound (f (Var "_dummy" 0))
      Use _ v f -> go bound v `S.union` go bound (f (Var "_dummy" 0))
      Chk x t -> go bound x `S.union` go bound t
      Tst x -> go bound x
      UniM f -> go bound f
      BitM f t -> go bound f `S.union` go bound t
      NatM z s -> go bound z `S.union` go bound s
      Suc n -> go bound n
      Lst t -> go bound t
      Con h t -> go bound h `S.union` go bound t
      LstM n c -> go bound n `S.union` go bound c
      EnuM cs d -> S.unions (map (go bound . snd) cs) `S.union` go bound d
      Op2 _ a b -> go bound a `S.union` go bound b
      Op1 _ a -> go bound a
      Sig a b -> go bound a `S.union` go bound b
      Tup a b -> go bound a `S.union` go bound b
      SigM f -> go bound f
      All a b -> go bound a `S.union` go bound b
      Lam _ t f -> maybe (go bound (f (Var "_dummy" 0))) (\t' -> go bound t' `S.union` go bound (f (Var "_dummy" 0))) t
      App f a -> go bound f `S.union` go bound a
      Eql t a b -> go bound t `S.union` go bound a `S.union` go bound b
      EqlM f -> go bound f
      Rwt e f -> go bound e `S.union` go bound f
      Met _ t ctx -> go bound t `S.union` S.unions (map (go bound) ctx)
      Sup l a b -> go bound l `S.union` go bound a `S.union` go bound b
      SupM l f -> go bound l `S.union` go bound f
      Loc _ t -> go bound t
      Log s x -> go bound s `S.union` go bound x
      Pat ts ms cs -> S.unions (map (go bound) ts) `S.union` 
                     S.unions (map (go bound . snd) ms) `S.union`
                     S.unions [S.unions (map (go bound) ps) `S.union` go bound b | (ps, b) <- cs]
      Frk l a b -> go bound l `S.union` go bound a `S.union` go bound b
      _ -> S.empty

-- | Add depth suffix to variable name if shadowed
varName :: S.Set String -> String -> Int -> String
varName shadowed k depth = case S.member k shadowed of
  True  -> k ++ "^" ++ show depth
  False -> k

-- ============================================================================
-- Depth Tracking for Shadowing
-- ============================================================================

-- | Find variable names that are shadowed (appear at multiple depths)
getShadowed :: Term -> S.Set String
getShadowed term = S.fromList [k | (k, _) <- duplicates]
  where
    adjusted = adjustDepths term 0
    vars = collectVars adjusted
    duplicates = findDups vars
    
    findDups vars = [(k, ds) | (k, ds) <- uniqueDepths, length ds > 1]
      where
        grouped = M.toList $ M.fromListWith (++) [(k, [i]) | (k, i) <- vars]
        uniqueDepths = [(k, S.toList $ S.fromList is) | (k, is) <- grouped]

-- | Replace HOAS bindings with depth-indexed variables for shadowing analysis
adjustDepths :: Term -> Int -> Term
adjustDepths term depth = case term of
  Var k i    -> Var k i
  Ref k i    -> Ref k i  
  Sub t      -> Sub (adjustDepths t depth)
  Fix k f    -> Fix k (\x -> adjustDepths (f (Var k depth)) (depth + 1))
  Let k t v f -> Let k (fmap (\t' -> adjustDepths t' depth) t) (adjustDepths v depth) (\x -> adjustDepths (f (Var k depth)) (depth + 1))
  Use k v f  -> Use k (adjustDepths v depth) (\x -> adjustDepths (f (Var k depth)) (depth + 1))
  Set        -> Set
  Chk x t    -> Chk (adjustDepths x depth) (adjustDepths t depth)
  Tst x      -> Tst (adjustDepths x depth)
  Emp        -> Emp
  EmpM       -> EmpM
  Uni        -> Uni
  One        -> One
  UniM f     -> UniM (adjustDepths f depth)
  Bit        -> Bit
  Bt0        -> Bt0
  Bt1        -> Bt1
  BitM f t   -> BitM (adjustDepths f depth) (adjustDepths t depth)
  Nat        -> Nat
  Zer        -> Zer
  Suc n      -> Suc (adjustDepths n depth)
  NatM z s   -> NatM (adjustDepths z depth) (adjustDepths s depth)
  Lst t      -> Lst (adjustDepths t depth)
  Nil        -> Nil
  Con h t    -> Con (adjustDepths h depth) (adjustDepths t depth)
  LstM n c   -> LstM (adjustDepths n depth) (adjustDepths c depth)
  Enu s      -> Enu s
  Sym s      -> Sym s
  EnuM cs d  -> EnuM [(s, adjustDepths t depth) | (s, t) <- cs] (adjustDepths d depth)
  Num t      -> Num t
  Val v      -> Val v
  Op2 op a b -> Op2 op (adjustDepths a depth) (adjustDepths b depth)
  Op1 op a   -> Op1 op (adjustDepths a depth)
  Sig t f    -> Sig (adjustDepths t depth) (adjustDepths f depth)
  Tup a b    -> Tup (adjustDepths a depth) (adjustDepths b depth)
  SigM f     -> SigM (adjustDepths f depth)
  All t f    -> All (adjustDepths t depth) (adjustDepths f depth)
  Lam k t f  -> Lam k (fmap (\t' -> adjustDepths t' depth) t) (\x -> adjustDepths (f (Var k depth)) (depth + 1))
  App f a    -> App (adjustDepths f depth) (adjustDepths a depth)
  Eql t a b  -> Eql (adjustDepths t depth) (adjustDepths a depth) (adjustDepths b depth)
  Rfl        -> Rfl
  EqlM f     -> EqlM (adjustDepths f depth)
  Rwt e f    -> Rwt (adjustDepths e depth) (adjustDepths f depth)
  Met n t ctx -> Met n (adjustDepths t depth) (map (\c -> adjustDepths c depth) ctx)
  Era        -> Era
  Sup l a b  -> Sup (adjustDepths l depth) (adjustDepths a depth) (adjustDepths b depth)
  SupM l f   -> SupM (adjustDepths l depth) (adjustDepths f depth)
  Loc s t    -> Loc s (adjustDepths t depth)
  Log s x    -> Log (adjustDepths s depth) (adjustDepths x depth)
  Pri p      -> Pri p
  Pat ts ms cs -> Pat (map (\t -> adjustDepths t depth) ts) 
                      [(k, adjustDepths v depth) | (k, v) <- ms]
                      [([adjustDepths p depth | p <- ps], adjustDepths t depth) | (ps, t) <- cs]
  Frk l a b  -> Frk (adjustDepths l depth) (adjustDepths a depth) (adjustDepths b depth)

-- ============================================================================
-- Show Instances
-- ============================================================================

instance Show Term where
  show = showTerm False False

instance Show Book where
  show (Book defs names) = unlines [showDefn name (defs M.! name) | name <- names]
    where showDefn k (_, x, t) = k ++ " : " ++ show t ++ " = " ++ showTerm False True x

instance Show Span where
  show span = "\n\x1b[1mLocation:\x1b[0m \x1b[2m(line " ++ show (fst $ spanBeg span) ++ ", column " ++ show (snd $ spanBeg span) ++ ")\x1b[0m\n" ++ highlightError (spanBeg span) (spanEnd span) (spanSrc span)

showHint :: Maybe String -> String
showHint Nothing = ""
showHint (Just h) = "\x1b[1mHint:\x1b[0m " ++ h ++ "\n"

instance Show Error where
  show err = case err of
    CantInfer span ctx hint       -> "\x1b[1mCantInfer:\x1b[0m\n" ++ showHint hint ++ "\x1b[1mContext:\x1b[0m\n" ++ show ctx ++ show span
    Unsupported span ctx hint     -> "\x1b[1mUnsupported:\x1b[0m\nCurrently, Bend doesn't support matching on non-var expressions.\nThis will be added later. For now, please split this definition.\n" ++ showHint hint ++ "\x1b[1mContext:\x1b[0m\n" ++ show ctx ++ show span
    Undefined span ctx name hint  -> "\x1b[1mUndefined:\x1b[0m " ++ name ++ "\n" ++ showHint hint ++ "\x1b[1mContext:\x1b[0m\n" ++ show ctx ++ show span
<<<<<<< HEAD
    TypeMismatch span ctx goal typ hint -> "\x1b[1mType Mismatch:\x1b[0m\n- Goal: " ++ showTerm True goal ++ "\n- Type: " ++ showTerm True typ ++ "\n" ++ showHint hint ++ "\x1b[1mContext:\x1b[0m\n" ++ show ctx ++ show span
    TermMismatch span ctx a b hint -> "\x1b[1mTerm Mismatch:\x1b[0m\n- " ++ showTerm True a ++ "\n- " ++ showTerm True b ++ "\n" ++ showHint hint ++ "\x1b[1mContext:\x1b[0m\n" ++ show ctx ++ show span
=======
    TypeMismatch span ctx goal typ hint -> "\x1b[1mMismatch:\x1b[0m\n- Goal: " ++ showTerm False True goal ++ "\n- Type: " ++ showTerm False True typ ++ "\n" ++ showHint hint ++ "\x1b[1mContext:\x1b[0m\n" ++ show ctx ++ show span
    TermMismatch span ctx a b hint -> "\x1b[1mMismatch:\x1b[0m\n- " ++ showTerm False True a ++ "\n- " ++ showTerm False True b ++ "\n" ++ showHint hint ++ "\x1b[1mContext:\x1b[0m\n" ++ show ctx ++ show span
>>>>>>> 6177e55b
    IncompleteMatch span ctx hint -> "\x1b[1mIncompleteMatch:\x1b[0m\n" ++ showHint hint ++ "\x1b[1mContext:\x1b[0m\n" ++ show ctx ++ show span
    UnknownTermination term  -> "\x1b[1mUnknownTermination:\x1b[0m " ++ show term
    ImportError span msg     -> "\x1b[1mImportError:\x1b[0m " ++ msg ++ show span
    AmbiguousEnum span ctx ctor fqns hint -> "\x1b[1mAmbiguousEnum:\x1b[0m &" ++ ctor ++ "\nCould be:\n" ++ unlines ["  - &" ++ fqn | fqn <- fqns] ++ showHint hint ++ "\x1b[1mContext:\x1b[0m\n" ++ show ctx ++ show span

instance Show Ctx where
  show (Ctx ctx) = case lines of
    [] -> ""
    _  -> init (unlines lines)
    where
      lines = map snd (reverse (clean S.empty (reverse (map showAnn ctx))))
      showAnn (k, _, t) = (k, "- " ++ k ++ " : " ++ show t)
      clean _ [] = []
      clean seen ((n,l):xs)
        | n `S.member` seen = clean seen xs
        -- | take 1 n == "_"   = clean seen xs
        | otherwise         = (n,l) : clean (S.insert n seen) xs

errorWithSpan :: Span -> String -> a
errorWithSpan span msg = unsafePerformIO $ do
  hPutStrLn stderr msg
  hPutStrLn stderr (show span)
  exitFailure<|MERGE_RESOLUTION|>--- conflicted
+++ resolved
@@ -264,37 +264,8 @@
       Sig{} -> "(" ++ showPlain ctx t ++ ")"
       _     -> showPlain ctx t
     showCodomain t = case t of
-<<<<<<< HEAD
-      All _ (Lam k _ _) | k /= "_" -> "(" ++ showPlain shadowed t (depth + 1) ++ ")"
-      _                           -> showPlain shadowed t (depth + 1)
-
--- | Lambda abstraction: λx:T. body or λx. body
-showLam :: S.Set String -> String -> Maybe Term -> Body -> Int -> String
-showLam shadowed k t f depth = case t of
-  Just t  -> "λ" ++ varName shadowed k depth ++ ":" ++ showPlain shadowed t depth ++ ". " ++ showPlain shadowed (f (Var k depth)) (depth + 1)
-  Nothing -> "λ" ++ varName shadowed k depth ++ ". " ++ showPlain shadowed (f (Var k depth)) (depth + 1)
-
--- | Function application: f(x,y,z)
-showApp :: S.Set String -> Term -> Int -> String
--- showApp shadowed (App f x) depth = "("++show f ++ ")(" ++ show x ++ ")"
--- showApp shadowed (App f x) depth = show f ++ "(" ++ show x ++ ")"
--- showApp shadowed (App f x) depth = "(" ++show f ++ " " ++ show x ++ ")"
-showApp shadowed term depth = fnStr ++ "(" ++ intercalate "," (map (\arg -> showPlain shadowed arg depth) args) ++ ")"
-  where 
-    (fn, args) = collectApps term []
-    fnStr = case cut fn of
-      Var k i -> showVar shadowed k i
-      Ref k i -> k -- ++ "_" ++ show i
-      _       -> "(" ++ showPlain shadowed fn depth ++ ")"
-
--- | Tuple: (a,b,c) or @Ctor{a,b}
-showTup :: S.Set String -> Term -> Int -> String
-showTup shadowed term depth = fromMaybe plain (showCtr term)
-  where plain = "(" ++ intercalate "," (map (\t -> showPlain shadowed t depth) (flattenTup term)) ++ ")"
-=======
       All _ (Lam k _ _) | k /= "_" -> "(" ++ showPlain (incDepth ctx) t ++ ")"
       _                           -> showPlain (incDepth ctx) t
->>>>>>> 6177e55b
 
 -- | Equality type: T{a == b}
 showEql :: ShowCtx -> Term -> Term -> Term -> String
@@ -588,13 +559,8 @@
     CantInfer span ctx hint       -> "\x1b[1mCantInfer:\x1b[0m\n" ++ showHint hint ++ "\x1b[1mContext:\x1b[0m\n" ++ show ctx ++ show span
     Unsupported span ctx hint     -> "\x1b[1mUnsupported:\x1b[0m\nCurrently, Bend doesn't support matching on non-var expressions.\nThis will be added later. For now, please split this definition.\n" ++ showHint hint ++ "\x1b[1mContext:\x1b[0m\n" ++ show ctx ++ show span
     Undefined span ctx name hint  -> "\x1b[1mUndefined:\x1b[0m " ++ name ++ "\n" ++ showHint hint ++ "\x1b[1mContext:\x1b[0m\n" ++ show ctx ++ show span
-<<<<<<< HEAD
-    TypeMismatch span ctx goal typ hint -> "\x1b[1mType Mismatch:\x1b[0m\n- Goal: " ++ showTerm True goal ++ "\n- Type: " ++ showTerm True typ ++ "\n" ++ showHint hint ++ "\x1b[1mContext:\x1b[0m\n" ++ show ctx ++ show span
-    TermMismatch span ctx a b hint -> "\x1b[1mTerm Mismatch:\x1b[0m\n- " ++ showTerm True a ++ "\n- " ++ showTerm True b ++ "\n" ++ showHint hint ++ "\x1b[1mContext:\x1b[0m\n" ++ show ctx ++ show span
-=======
     TypeMismatch span ctx goal typ hint -> "\x1b[1mMismatch:\x1b[0m\n- Goal: " ++ showTerm False True goal ++ "\n- Type: " ++ showTerm False True typ ++ "\n" ++ showHint hint ++ "\x1b[1mContext:\x1b[0m\n" ++ show ctx ++ show span
     TermMismatch span ctx a b hint -> "\x1b[1mMismatch:\x1b[0m\n- " ++ showTerm False True a ++ "\n- " ++ showTerm False True b ++ "\n" ++ showHint hint ++ "\x1b[1mContext:\x1b[0m\n" ++ show ctx ++ show span
->>>>>>> 6177e55b
     IncompleteMatch span ctx hint -> "\x1b[1mIncompleteMatch:\x1b[0m\n" ++ showHint hint ++ "\x1b[1mContext:\x1b[0m\n" ++ show ctx ++ show span
     UnknownTermination term  -> "\x1b[1mUnknownTermination:\x1b[0m " ++ show term
     ImportError span msg     -> "\x1b[1mImportError:\x1b[0m " ++ msg ++ show span
